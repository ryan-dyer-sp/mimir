--- conflicted
+++ resolved
@@ -264,23 +264,7 @@
     )
     .addRowIf(
       std.member($._config.storage_engine, 'blocks'),
-<<<<<<< HEAD
-      ($.row('Ingester - Blocks storage - TSDB WAL') {height: "32px"})
-      .addPanel(
-        $.textPanel('', |||
-          <p>
-            These panels contain metrics for the optional write-ahead-log (WAL) 
-            that can be enabled for the local TSDBs on the ingesters. 
-          </p> 
-        |||),
-      )
-    )
-    .addRowIf(
-      std.member($._config.storage_engine, 'blocks'),
-      ($.row('') {showTitle: false})
-=======
       $.row('Ingester - Blocks storage - TSDB Write Ahead Log (WAL)')
->>>>>>> 2c3a117c
       .addPanel(
         $.successFailurePanel(
           'WAL truncations / sec',
