# Changelog

## Mimir - main / unreleased

* [CHANGE] Compactor: Removed support for block deletion marks migration. If you're upgrading from Cortex < 1.7.0 to Mimir, you should upgrade the compactor to Cortex >= 1.7.0 first, run it at least once and then upgrade to Mimir. #122
* [CHANGE] Removed query sharding for the chunks storage. Query sharding is now only supported for blocks storage. #86 #119
* [CHANGE] Renamed build image to us.gcr.io/kubernetes-dev/mimir-build-image. #40
* [CHANGE] Renamed metric `deprecated_flags_inuse_total` as `deprecated_flags_used_total`. #35
* [CHANGE] Renamed metric `experimental_features_in_use_total` as `experimental_features_used_total`. #32
* [CHANGE] Removed `log_messages_total` metric. #32
* [CHANGE] Change to APGLv3. #22
* [CHANGE] Change to Grafana Labs standard project governance. #22
* [CHANGE] Removed `configdb` support from Ruler and Alertmanager backend storages. #15 #38
* [CHANGE] Changed `-ruler.storage.type` default value from `configdb` to `local`. #15
* [CHANGE] Changed `-alertmanager.storage.type` default value from `configdb` to `local`. #15
* [CHANGE] Prevent path traversal attack from users able to control the HTTP header `X-Scope-OrgID`. (CVE-2021-36157) #20
  * Users only have control of the HTTP header when Mimir is not frontend by an auth proxy validating the tenant IDs
* [CHANGE] Some files and directories created by Mimir components on local disk now have stricter permissions, and are only readable by owner, but not group or others. #58
* [CHANGE] Query-frontend: Enable query stats by default, they can still be disabled with `-frontend.query-stats-enabled=false`. #83
* [CHANGE] Ingester: default `-ingester.min-ready-duration` reduced from 1m to 15s. #126
* [CHANGE] Ingester: `-ingester.min-ready-duration` now start counting the delay after the ring's health checks have passed instead of when the ring client was started. #126
* [CHANGE] Blocks storage: memcached client DNS resolution switched from golang built-in to [`miekg/dns`](https://github.com/miekg/dns). #142
* [CHANGE] Query-frontend: the `cortex_frontend_mapped_asts_total` metric has been renamed to `cortex_frontend_query_sharding_rewrites_attempted_total`. #150
* [CHANGE] Renamed metric `cortex_overrides` to `cortex_limits_overrides`. #173
* [CHANGE] Allow experimental ingester max-exemplars setting to be changed dynamically #144
  * CLI flag `-blocks-storage.tsdb.max-exemplars` is renamed to `-ingester.max-global-exemplars-per-user`.
  * YAML `max_exemplars` is moved from `tsdb` to `overrides` and renamed to `max_global_exemplars_per_user`.
* [CHANGE] The metric `cortex_deprecated_flags_inuse_total` has been renamed to `deprecated_flags_inuse_total` as part of using grafana/dskit functionality. #185
* [CHANGE] Alertmanager: Don't count user-not-found errors from replicas as failures in the `cortex_alertmanager_state_fetch_replica_state_failed_total` metric. #190
* [CHANGE] Alertmanager: Use distributor for non-API routes when sharding is enabled. #213
* [CHANGE] Query-frontend: added `sharded` label to `cortex_query_seconds_total` metric. #235
* [CHANGE] Query-frontend: changed the flag name for controlling query sharding total shards from `-querier.total-shards` to `-frontend.query-sharding-total-shards`. #230
* [CHANGE] Querier/ruler: Option `-querier.ingester-streaming` has been removed. Querier/ruler now always use streaming method to query ingesters. #204
* [CHANGE] Limits: Option `-ingester.max-samples-per-query` is now deprecated. YAML field `max_samples_per_query` is no longer supported. It required `-querier.ingester-streaming` option to be set to false, but since `-querier.ingester-streaming` is removed (always defaulting to true), the limit using it was removed as well. #204
* [CHANGE] Compactor: removed the `cortex_compactor_group_vertical_compactions_total` metric. #278
* [CHANGE] Limits: Set the default max number of inflight ingester push requests (`-ingester.instance-limits.max-inflight-push-requests`) to 30000 in order to prevent clusters from being overwhelmed by request volume or temporary slow-downs. #259
* [CHANGE] Compactor no longer waits for initial blocks cleanup to finish before starting compactions. #282
* [CHANGE] Flag `-querier.parallelise-shardable-queries` has been renamed to `-query-frontend.parallelize-shardable-queries` #284
* [FEATURE] Query Frontend: Add `cortex_query_fetched_chunks_total` per-user counter to expose the number of chunks fetched as part of queries. This metric can be enabled with the `-frontend.query-stats-enabled` flag (or its respective YAML config option `query_stats_enabled`). #31
<<<<<<< HEAD
* [FEATURE] Query Frontend: Add experimental querysharding for the blocks storage. You can now enabled querysharding for blocks storage (`-store.engine=blocks`) by setting `-query-frontend.parallelize-shardable-queries` to `true`. The following additional config and exported metrics have been added. #79 #80 #100 #124 #140 #148 #150 #151 #153 #154 #155 #156 #157 #158 #159 #160 #163 #169 #172 #196 #205 #225 #226 #227 #228 #230 #235 #240 #239 #246 #244 #319 #330 #371
=======
* [FEATURE] Query Frontend: Add experimental querysharding for the blocks storage. You can now enabled querysharding for blocks storage (`-store.engine=blocks`) by setting `-query-frontend.parallelize-shardable-queries` to `true`. The following additional config and exported metrics have been added. #79 #80 #100 #124 #140 #148 #150 #151 #153 #154 #155 #156 #157 #158 #159 #160 #163 #169 #172 #196 #205 #225 #226 #227 #228 #230 #235 #240 #239 #246 #244 #319 #330 #385
>>>>>>> aa73b5b5
  * New config options:
    * `-frontend.query-sharding-total-shards`: The amount of shards to use when doing parallelisation via query sharding.
    * `-frontend.query-sharding-max-sharded-queries`: The max number of sharded queries that can be run for a given received query. 0 to disable limit.
    * `-blocks-storage.bucket-store.series-hash-cache-max-size-bytes`: Max size - in bytes - of the in-memory series hash cache in the store-gateway.
    * `-blocks-storage.tsdb.series-hash-cache-max-size-bytes`: Max size - in bytes - of the in-memory series hash cache in the ingester.
  * New exported metrics:
    * `cortex_bucket_store_series_hash_cache_requests_total`
    * `cortex_bucket_store_series_hash_cache_hits_total`
    * `cortex_frontend_query_sharding_rewrites_succeeded_total`
    * `cortex_frontend_sharded_queries_per_query`
  * Renamed metrics:
    * `cortex_frontend_mapped_asts_total` to `cortex_frontend_query_sharding_rewrites_attempted_total`
  * Modified metrics:
    * added `sharded` label to `cortex_query_seconds_total`
  * When query sharding is enabled, the following querier config must be set on query-frontend too:
    * `-querier.max-concurrent`
    * `-querier.timeout`
    * `-querier.max-samples`
    * `-querier.at-modifier-enabled`
    * `-querier.default-evaluation-interval`
    * `-querier.active-query-tracker-dir`
    * `-querier.lookback-delta`
  * Sharding can be dynamically controlled per request using the `Sharding-Control: 64` header. (0 to disable)
  * Sharding can be dynamically controlled per tenant using the limit `query_sharding_total_shards`. (0 to disable)
  * Added `sharded_queries` count to the "query stats" log.
* [FEATURE] PromQL: added `present_over_time` support. #139
* [FEATURE] Ingester: can expose metrics on active series matching custom trackers configured via `-ingester.active-series-custom-trackers` (or its respective YAML config option). When configured, active series for custom trackers are exposed by the `cortex_ingester_active_series_custom_tracker` metric. #42
* [FEATURE] Ingester: Enable snapshotting of in-memory TSDB on disk during shutdown via `-blocks-storage.tsdb.memory-snapshot-on-shutdown`. #249
* [FEATURE] Compactor: added support for a new compaction strategy `-compactor.compaction-strategy=split-and-merge`. When the `split-and-merge` compactor is used, source blocks for a given tenant are split into `-compactor.split-and-merge-shards` shards (configurable on a per-tenant basis) and compaction of each tenant shards can be horizontally scaled. Number of compactors that work on jobs for single tenant can be limited by using `-compactor.compactor-tenant-shard-size` parameter, or per-tenant `compactor_tenant_shard_size` override.  #275 #281 #282 #283 #288 #290 #303 #307 #317 #323 #324 #328 #353 #368
* [FEATURE] Querier: Added label names cardinality endpoint `<prefix>/api/v1/cardinality/label_names`. #301
* [ENHANCEMENT] Add a flag (`--proxy.compare-use-relative-error`) in the query-tee to compare floating point values using relative error. #208
* [ENHANCEMENT] Add a flag (`--proxy.compare-skip-recent-samples`) in the query-tee to skip comparing recent samples. By default samples not older than 1 minute are skipped. #234
* [ENHANCEMENT] Include additional limits in the per-tenant override exporter. The following limits have been added to the `cortex_limit_overrides` metric: #21
  * `max_fetched_series_per_query`
  * `max_fetched_chunk_bytes_per_query`
  * `ruler_max_rules_per_rule_group`
  * `ruler_max_rule_groups_per_tenant`
* [ENHANCEMENT] Querier now can use the `LabelNames` call with matchers, if matchers are provided in the `/labels` API call, instead of using the more expensive `MetricsForLabelMatchers` call as before. This can be enabled by enabling the `-querier.query-label-names-with-matchers-enabled` flag once the ingesters are updated to this version. In the future this is expected to become the default behavior. #3
* [ENHANCEMENT] Ingester: added option `-ingester.readiness-check-ring-health` to disable the ring health check in the readiness endpoint. When disabled, the health checks are run against only the ingester itself instead of all ingesters in the ring. #48 #126
* [ENHANCEMENT] Added option `-distributor.excluded-zones` to exclude ingesters running in specific zones both on write and read path. #51
* [ENHANCEMENT] Store-gateway: added `cortex_bucket_store_sent_chunk_size_bytes` metric, tracking the size of chunks sent from store-gateway to querier. #123
* [ENHANCEMENT] Store-gateway: reduced CPU and memory utilization due to exported metrics aggregation for instances with a large number of tenants. #123 #142
* [ENHANCEMENT] Query-frontend: if query sharding is enabled and a query is not shardable, then the query is executed by querier instead of query-frontend. #150
* [ENHANCEMENT] Add a metrics `cortex_limits_defaults` to expose the default values of limits. #173
* [ENHANCEMENT] Exemplars are now emitted for all gRPC calls and many operations tracked by histograms. #180
* [ENHANCEMENT] New options `-server.http-listen-network` and `-server.grpc-listen-network` allow binding as 'tcp4' or 'tcp6'. #180
* [ENHANCEMENT] Add tags to tracing span for distributor push with user, cluster and replica. #210
* [ENHANCEMENT] Optimisations to distributor. #212 #217 #242
* [ENHANCEMENT] Memberlist: Add `-memberlist.advertise-addr` and `-memberlist.advertise-port` options for setting the address to advertise to other members of the cluster to enable NAT traversal. #260
* [ENHANCEMENT] Compactor: when sharding is enabled, skip already planned compaction jobs if the tenant doesn't belong to the compactor instance anymore. #303
* [ENHANCEMENT] Query federation: improve performance in MergeQueryable by memoizing labels. #312
* [ENHANCEMENT] Compactor: Blocks cleaner will ignore users that it no longer "owns" when sharding is enabled, and user ownership has changed since last scan. #325
* [ENHANCEMENT] Querier / store-gateway: optimized regex matchers. #319 #334 #355
* [ENHANCEMENT] Query-frontend: added `cortex_query_frontend_non_step_aligned_queries_total` to track the total number of range queries with start/end not aligned to step. #347 #357
* [ENHANCEMENT] Compactor: added `-compactor.compaction-jobs-order` support to configure which compaction jobs should run first for a given tenant (in case there are multiple ones). Supported values are: `smallest-range-oldest-blocks-first` (default), `newest-blocks-first` (not supported by `default` compaction strategy). #364
* [BUGFIX] Frontend: Fixes @ modifier functions (start/end) when splitting queries by time. #206
* [BUGFIX] Fixes a panic in the query-tee when comparing result. #207
* [BUGFIX] Upgrade Prometheus. TSDB now waits for pending readers before truncating Head block, fixing the `chunk not found` error and preventing wrong query results. #16
* [BUGFIX] Compactor: fixed panic while collecting Prometheus metrics. #28
* [BUGFIX] Ingester: don't create TSDB or appender if no samples are sent by a tenant. #162
* [BUGFIX] Alertmanager: don't replace user configurations with blank fallback configurations (when enabled), particularly during scaling up/down instances when sharding is enabled. #224
* [BUGFIX] Query-tee: Ensure POST requests are handled correctly #286

### Query-tee

* [ENHANCEMENT] Added `/api/v1/query_exemplars` API endpoint support (no results comparison). #168

## main / unreleased

* [FEATURE] Ruler: Add new `-ruler.query-stats-enabled` which when enabled will report the `cortex_ruler_query_seconds_total` as a per-user metric that tracks the sum of the wall time of executing queries in the ruler in seconds. #4317
* [FEATURE] Query Frontend: Add `cortex_query_fetched_series_total` and `cortex_query_fetched_chunks_bytes_total` per-user counters to expose the number of series and bytes fetched as part of queries. These metrics can be enabled with the `-frontend.query-stats-enabled` flag (or its respective YAML config option `query_stats_enabled`). #4343
* [CHANGE] Update Go version to 1.16.6. #4362
* [CHANGE] Querier / ruler: Change `-querier.max-fetched-chunks-per-query` configuration to limit to maximum number of chunks that can be fetched in a single query. The number of chunks fetched by ingesters AND long-term storare combined should not exceed the value configured on `-querier.max-fetched-chunks-per-query`. #4260
* [CHANGE] Memberlist: the `memberlist_kv_store_value_bytes` has been removed due to values no longer being stored in-memory as encoded bytes. #4345
* [CHANGE] Compactor: compactor will no longer try to compact blocks that are already marked for deletion. Previously compactor would consider blocks marked for deletion within `-compactor.deletion-delay / 2` period as eligible for compaction. #4328
* [CHANGE] Memberlist: forward only changes, not entire original message. #4419
* [CHANGE] Memberlist: don't accept old tombstones as incoming change, and don't forward such messages to other gossip members. #4420
* [ENHANCEMENT] Add timeout for waiting on compactor to become ACTIVE in the ring. #4262
* [ENHANCEMENT] Reduce memory used by streaming queries, particularly in ruler. #4341
* [ENHANCEMENT] Ring: allow experimental configuration of disabling of heartbeat timeouts by setting the relevant configuration value to zero. Applies to the following: #4342
  * `-distributor.ring.heartbeat-timeout`
  * `-ring.heartbeat-timeout`
  * `-ruler.ring.heartbeat-timeout`
  * `-alertmanager.sharding-ring.heartbeat-timeout`
  * `-compactor.ring.heartbeat-timeout`
  * `-store-gateway.sharding-ring.heartbeat-timeout`
* [ENHANCEMENT] Ring: allow heartbeats to be explicitly disabled by setting the interval to zero. This is considered experimental. This applies to the following configuration options: #4344
  * `-distributor.ring.heartbeat-period`
  * `-ingester.heartbeat-period`
  * `-ruler.ring.heartbeat-period`
  * `-alertmanager.sharding-ring.heartbeat-period`
  * `-compactor.ring.heartbeat-period`
  * `-store-gateway.sharding-ring.heartbeat-period`
* [ENHANCEMENT] Memberlist: optimized receive path for processing ring state updates, to help reduce CPU utilization in large clusters. #4345
* [ENHANCEMENT] Memberlist: expose configuration of memberlist packet compression via `-memberlist.compression=enabled`. #4346
* [ENHANCEMENT] Rulers: Using shuffle sharding subring on GetRules API. #4466/#287
* [BUGFIX] HA Tracker: when cleaning up obsolete elected replicas from KV store, tracker didn't update number of cluster per user correctly. #4336
* [BUGFIX] Ruler: fixed counting of PromQL evaluation errors as user-errors when updating `cortex_ruler_queries_failed_total`. #4335
* [BUGFIX] Ingester: fixed ingester stuck on start up (LEAVING ring state) when `-ingester.heartbeat-period=0` and `-ingester.unregister-on-shutdown=false`. #4366
* [BUGFIX] Ingester: When using block storage, prevent any reads or writes while the ingester is stopping. This will prevent accessing TSDB blocks once they have been already closed. #4304

## 1.10.0-rc.0 / 2021-06-28

* [CHANGE] Enable strict JSON unmarshal for `pkg/util/validation.Limits` struct. The custom `UnmarshalJSON()` will now fail if the input has unknown fields. #4298
* [CHANGE] Cortex chunks storage has been deprecated and it's now in maintenance mode: all Cortex users are encouraged to migrate to the blocks storage. No new features will be added to the chunks storage. The default Cortex configuration still runs the chunks engine; please check out the [blocks storage doc](https://cortexmetrics.io/docs/blocks-storage/) on how to configure Cortex to run with the blocks storage.  #4268
* [CHANGE] The example Kubernetes manifests (stored at `k8s/`) have been removed due to a lack of proper support and maintenance. #4268
* [CHANGE] Querier / ruler: deprecated `-store.query-chunk-limit` CLI flag (and its respective YAML config option `max_chunks_per_query`) in favour of `-querier.max-fetched-chunks-per-query` (and its respective YAML config option `max_fetched_chunks_per_query`). The new limit specifies the maximum number of chunks that can be fetched in a single query from ingesters and long-term storage: the total number of actual fetched chunks could be 2x the limit, being independently applied when querying ingesters and long-term storage. #4125
* [CHANGE] Alertmanager: allowed to configure the experimental receivers firewall on a per-tenant basis. The following CLI flags (and their respective YAML config options) have been changed and moved to the limits config section: #4143
  - `-alertmanager.receivers-firewall.block.cidr-networks` renamed to `-alertmanager.receivers-firewall-block-cidr-networks`
  - `-alertmanager.receivers-firewall.block.private-addresses` renamed to `-alertmanager.receivers-firewall-block-private-addresses`
* [CHANGE] Change default value of `-server.grpc.keepalive.min-time-between-pings` from `5m` to `10s` and `-server.grpc.keepalive.ping-without-stream-allowed` to `true`. #4168
* [CHANGE] Ingester: Change default value of `-ingester.active-series-metrics-enabled` to `true`. This incurs a small increase in memory usage, between 1.2% and 1.6% as measured on ingesters with 1.3M active series. #4257
* [CHANGE] Dependency: update go-redis from v8.2.3 to v8.9.0. #4236
* [CHANGE] Memberlist: Expose default configuration values to the command line options. Note that setting these explicitly to zero will no longer cause the default to be used. If the default is desired, then do set the option. The following are affected: #4276
  - `-memberlist.stream-timeout`
  - `-memberlist.retransmit-factor`
  - `-memberlist.pull-push-interval`
  - `-memberlist.gossip-interval`
  - `-memberlist.gossip-nodes`
  - `-memberlist.gossip-to-dead-nodes-time`
  - `-memberlist.dead-node-reclaim-time`
* [FEATURE] Querier: Added new `-querier.max-fetched-series-per-query` flag. When Cortex is running with blocks storage, the max series per query limit is enforced in the querier and applies to unique series received from ingesters and store-gateway (long-term storage). #4179
* [FEATURE] Querier/Ruler: Added new `-querier.max-fetched-chunk-bytes-per-query` flag. When Cortex is running with blocks storage, the max chunk bytes limit is enforced in the querier and ruler and limits the size of all aggregated chunks returned from ingesters and storage as bytes for a query. #4216
* [FEATURE] Alertmanager: support negative matchers, time-based muting - [upstream release notes](https://github.com/prometheus/alertmanager/releases/tag/v0.22.0). #4237
* [FEATURE] Alertmanager: Added rate-limits to notifiers. Rate limits used by all integrations can be configured using `-alertmanager.notification-rate-limit`, while per-integration rate limits can be specified via `-alertmanager.notification-rate-limit-per-integration` parameter. Both shared and per-integration limits can be overwritten using overrides mechanism. These limits are applied on individual (per-tenant) alertmanagers. Rate-limited notifications are failed notifications. It is possible to monitor rate-limited notifications via new `cortex_alertmanager_notification_rate_limited_total` metric. #4135 #4163
* [FEATURE] Alertmanager: Added `-alertmanager.max-config-size-bytes` limit to control size of configuration files that Cortex users can upload to Alertmanager via API. This limit is configurable per-tenant. #4201
* [FEATURE] Alertmanager: Added `-alertmanager.max-templates-count` and `-alertmanager.max-template-size-bytes` options to control number and size of templates uploaded to Alertmanager via API. These limits are configurable per-tenant. #4223
* [FEATURE] Added flag `-debug.block-profile-rate` to enable goroutine blocking events profiling. #4217
* [FEATURE] Alertmanager: The experimental sharding feature is now considered complete. Detailed information about the configuration options can be found [here for alertmanager](https://cortexmetrics.io/docs/configuration/configuration-file/#alertmanager_config) and [here for the alertmanager storage](https://cortexmetrics.io/docs/configuration/configuration-file/#alertmanager_storage_config). To use the feature: #3925 #4020 #4021 #4031 #4084 #4110 #4126 #4127 #4141 #4146 #4161 #4162 #4222
  * Ensure that a remote storage backend is configured for Alertmanager to store state using `-alertmanager-storage.backend`, and flags related to the backend. Note that the `local` and `configdb` storage backends are not supported.
  * Ensure that a ring store is configured using `-alertmanager.sharding-ring.store`, and set the flags relevant to the chosen store type.
  * Enable the feature using `-alertmanager.sharding-enabled`.
  * Note the prior addition of a new configuration option `-alertmanager.persist-interval`. This sets the interval between persisting the current alertmanager state (notification log and silences) to object storage. See the [configuration file reference](https://cortexmetrics.io/docs/configuration/configuration-file/#alertmanager_config) for more information.
* [ENHANCEMENT] Alertmanager: Cleanup persisted state objects from remote storage when a tenant configuration is deleted. #4167
* [ENHANCEMENT] Storage: Added the ability to disable Open Census within GCS client (e.g `-gcs.enable-opencensus=false`). #4219
* [ENHANCEMENT] Etcd: Added username and password to etcd config. #4205
* [ENHANCEMENT] Alertmanager: introduced new metrics to monitor operation when using `-alertmanager.sharding-enabled`: #4149
  * `cortex_alertmanager_state_fetch_replica_state_total`
  * `cortex_alertmanager_state_fetch_replica_state_failed_total`
  * `cortex_alertmanager_state_initial_sync_total`
  * `cortex_alertmanager_state_initial_sync_completed_total`
  * `cortex_alertmanager_state_initial_sync_duration_seconds`
  * `cortex_alertmanager_state_persist_total`
  * `cortex_alertmanager_state_persist_failed_total`
* [ENHANCEMENT] Blocks storage: support ingesting exemplars and querying of exemplars.  Enabled by setting new CLI flag `-blocks-storage.tsdb.max-exemplars=<n>` or config option `blocks_storage.tsdb.max_exemplars` to positive value. #4124 #4181
* [ENHANCEMENT] Distributor: Added distributors ring status section in the admin page. #4151
* [ENHANCEMENT] Added zone-awareness support to alertmanager for use when sharding is enabled. When zone-awareness is enabled, alerts will be replicated across availability zones. #4204
* [ENHANCEMENT] Added `tenant_ids` tag to tracing spans #4186
* [ENHANCEMENT] Ring, query-frontend: Avoid using automatic private IPs (APIPA) when discovering IP address from the interface during the registration of the instance in the ring, or by query-frontend when used with query-scheduler. APIPA still used as last resort with logging indicating usage. #4032
* [ENHANCEMENT] Memberlist: introduced new metrics to aid troubleshooting tombstone convergence: #4231
  * `memberlist_client_kv_store_value_tombstones`
  * `memberlist_client_kv_store_value_tombstones_removed_total`
  * `memberlist_client_messages_to_broadcast_dropped_total`
* [ENHANCEMENT] Alertmanager: Added `-alertmanager.max-dispatcher-aggregation-groups` option to control max number of active dispatcher groups in Alertmanager (per tenant, also overrideable). When the limit is reached, Dispatcher produces log message and increases `cortex_alertmanager_dispatcher_aggregation_group_limit_reached_total` metric. #4254
* [ENHANCEMENT] Alertmanager: Added `-alertmanager.max-alerts-count` and `-alertmanager.max-alerts-size-bytes` to control max number of alerts and total size of alerts that a single user can have in Alertmanager's memory. Adding more alerts will fail with a log message and incrementing `cortex_alertmanager_alerts_insert_limited_total` metric (per-user). These limits can be overrided by using per-tenant overrides. Current values are tracked in `cortex_alertmanager_alerts_limiter_current_alerts` and `cortex_alertmanager_alerts_limiter_current_alerts_size_bytes` metrics. #4253
* [ENHANCEMENT] Store-gateway: added `-store-gateway.sharding-ring.wait-stability-min-duration` and `-store-gateway.sharding-ring.wait-stability-max-duration` support to store-gateway, to wait for ring stability at startup. #4271
* [ENHANCEMENT] Ruler: added `rule_group` label to metrics `cortex_prometheus_rule_group_iterations_total` and `cortex_prometheus_rule_group_iterations_missed_total`. #4121
* [ENHANCEMENT] Ruler: added new metrics for tracking total number of queries and push requests sent to ingester, as well as failed queries and push requests. Failures are only counted for internal errors, but not user-errors like limits or invalid query. This is in contrast to existing `cortex_prometheus_rule_evaluation_failures_total`, which is incremented also when query or samples appending fails due to user-errors. #4281
  * `cortex_ruler_write_requests_total`
  * `cortex_ruler_write_requests_failed_total`
  * `cortex_ruler_queries_total`
  * `cortex_ruler_queries_failed_total`
* [ENHANCEMENT] Ingester: Added option `-ingester.ignore-series-limit-for-metric-names` with comma-separated list of metric names that will be ignored in max series per metric limit. #4302
* [ENHANCEMENT] Added instrumentation to Redis client, with the following metrics: #3976
  - `cortex_rediscache_request_duration_seconds`
* [BUGFIX] Purger: fix `Invalid null value in condition for column range` caused by `nil` value in range for WriteBatch query. #4128
* [BUGFIX] Ingester: fixed infrequent panic caused by a race condition between TSDB mmap-ed head chunks truncation and queries. #4176
* [BUGFIX] Alertmanager: fix Alertmanager status page if clustering via gossip is disabled or sharding is enabled. #4184
* [BUGFIX] Ruler: fix `/ruler/rule_groups` endpoint doesn't work when used with object store. #4182
* [BUGFIX] Ruler: Honor the evaluation delay for the `ALERTS` and `ALERTS_FOR_STATE` series. #4227
* [BUGFIX] Make multiple Get requests instead of MGet on Redis Cluster. #4056
* [BUGFIX] Ingester: fix issue where runtime limits erroneously override default limits. #4246
* [BUGFIX] Ruler: fix startup in single-binary mode when the new `ruler_storage` is used. #4252
* [BUGFIX] Querier: fix queries failing with "at least 1 healthy replica required, could only find 0" error right after scaling up store-gateways until they're ACTIVE in the ring. #4263
* [BUGFIX] Store-gateway: when blocks sharding is enabled, do not load all blocks in each store-gateway in case of a cold startup, but load only blocks owned by the store-gateway replica. #4271
* [BUGFIX] Memberlist: fix to setting the default configuration value for `-memberlist.retransmit-factor` when not provided. This should improve propagation delay of the ring state (including, but not limited to, tombstones). Note that if the configuration is already explicitly given, this fix has no effect. #4269
* [BUGFIX] Querier: Fix issue where samples in a chunk might get skipped by batch iterator. #4218
## Blocksconvert

* [ENHANCEMENT] Scanner: add support for DynamoDB (v9 schema only). #3828
* [ENHANCEMENT] Add Cassandra support. #3795
* [ENHANCEMENT] Scanner: retry failed uploads. #4188

## 1.9.0 / 2021-05-14

* [CHANGE] Alertmanager now removes local files after Alertmanager is no longer running for removed or resharded user. #3910
* [CHANGE] Alertmanager now stores local files in per-tenant folders. Files stored by Alertmanager previously are migrated to new hierarchy. Support for this migration will be removed in Cortex 1.11. #3910
* [CHANGE] Ruler: deprecated `-ruler.storage.*` CLI flags (and their respective YAML config options) in favour of `-ruler-storage.*`. The deprecated config will be removed in Cortex 1.11. #3945
* [CHANGE] Alertmanager: deprecated `-alertmanager.storage.*` CLI flags (and their respective YAML config options) in favour of `-alertmanager-storage.*`. This change doesn't apply to `alertmanager.storage.path` and `alertmanager.storage.retention`. The deprecated config will be removed in Cortex 1.11. #4002
* [CHANGE] Alertmanager: removed `-cluster.` CLI flags deprecated in Cortex 1.7. The new config options to use are: #3946
  * `-alertmanager.cluster.listen-address` instead of `-cluster.listen-address`
  * `-alertmanager.cluster.advertise-address` instead of `-cluster.advertise-address`
  * `-alertmanager.cluster.peers` instead of `-cluster.peer`
  * `-alertmanager.cluster.peer-timeout` instead of `-cluster.peer-timeout`
* [CHANGE] Blocks storage: removed the config option `-blocks-storage.bucket-store.index-cache.postings-compression-enabled`, which was deprecated in Cortex 1.6. Postings compression is always enabled. #4101
* [CHANGE] Querier: removed the config option `-store.max-look-back-period`, which was deprecated in Cortex 1.6 and was used only by the chunks storage. You should use `-querier.max-query-lookback` instead. #4101
* [CHANGE] Query Frontend: removed the config option `-querier.compress-http-responses`, which was deprecated in Cortex 1.6. You should use`-api.response-compression-enabled` instead. #4101
* [CHANGE] Runtime-config / overrides: removed the config options `-limits.per-user-override-config` (use `-runtime-config.file`) and `-limits.per-user-override-period` (use `-runtime-config.reload-period`), both deprecated since Cortex 0.6.0. #4112
* [CHANGE] Cortex now fails fast on startup if unable to connect to the ring backend. #4068
* [FEATURE] The following features have been marked as stable: #4101
  - Shuffle-sharding
  - Querier support for querying chunks and blocks store at the same time
  - Tracking of active series and exporting them as metrics (`-ingester.active-series-metrics-enabled` and related flags)
  - Blocks storage: lazy mmap of block indexes in the store-gateway (`-blocks-storage.bucket-store.index-header-lazy-loading-enabled`)
  - Ingester: close idle TSDB and remove them from local disk (`-blocks-storage.tsdb.close-idle-tsdb-timeout`)
* [FEATURE] Memberlist: add TLS configuration options for the memberlist transport layer used by the gossip KV store. #4046
  * New flags added for memberlist communication:
    * `-memberlist.tls-enabled`
    * `-memberlist.tls-cert-path`
    * `-memberlist.tls-key-path`
    * `-memberlist.tls-ca-path`
    * `-memberlist.tls-server-name`
    * `-memberlist.tls-insecure-skip-verify`
* [FEATURE] Ruler: added `local` backend support to the ruler storage configuration under the `-ruler-storage.` flag prefix. #3932
* [ENHANCEMENT] Store-gateway: cache object attributes looked up when fetching chunks in the metadata cache when configured (`-blocks-storage.bucket-store.metadata-cache.backend`) instead of the chunk cache. #270
* [ENHANCEMENT] Upgraded Docker base images to `alpine:3.13`. #4042
* [ENHANCEMENT] Blocks storage: reduce ingester memory by eliminating series reference cache. #3951
* [ENHANCEMENT] Ruler: optimized `<prefix>/api/v1/rules` and `<prefix>/api/v1/alerts` when ruler sharding is enabled. #3916
* [ENHANCEMENT] Ruler: added the following metrics when ruler sharding is enabled: #3916
  * `cortex_ruler_clients`
  * `cortex_ruler_client_request_duration_seconds`
* [ENHANCEMENT] Alertmanager: Add API endpoint to list all tenant alertmanager configs: `GET /multitenant_alertmanager/configs`. #3529
* [ENHANCEMENT] Ruler: Add API endpoint to list all tenant ruler rule groups: `GET /ruler/rule_groups`. #3529
* [ENHANCEMENT] Query-frontend/scheduler: added querier forget delay (`-query-frontend.querier-forget-delay` and `-query-scheduler.querier-forget-delay`) to mitigate the blast radius in the event queriers crash because of a repeatedly sent "query of death" when shuffle-sharding is enabled. #3901
* [ENHANCEMENT] Query-frontend: reduced memory allocations when serializing query response. #3964
* [ENHANCEMENT] Querier / ruler: some optimizations to PromQL query engine. #3934 #3989
* [ENHANCEMENT] Ingester: reduce CPU and memory when an high number of errors are returned by the ingester on the write path with the blocks storage. #3969 #3971 #3973
* [ENHANCEMENT] Distributor: reduce CPU and memory when an high number of errors are returned by the distributor on the write path. #3990
* [ENHANCEMENT] Put metric before label value in the "label value too long" error message. #4018
* [ENHANCEMENT] Allow use of `y|w|d` suffixes for duration related limits and per-tenant limits. #4044
* [ENHANCEMENT] Query-frontend: Small optimization on top of PR #3968 to avoid unnecessary Extents merging. #4026
* [ENHANCEMENT] Add a metric `cortex_compactor_compaction_interval_seconds` for the compaction interval config value. #4040
* [ENHANCEMENT] Ingester: added following per-ingester (instance) experimental limits: max number of series in memory (`-ingester.instance-limits.max-series`), max number of users in memory (`-ingester.instance-limits.max-tenants`), max ingestion rate (`-ingester.instance-limits.max-ingestion-rate`), and max inflight requests (`-ingester.instance-limits.max-inflight-push-requests`). These limits are only used when using blocks storage. Limits can also be configured using runtime-config feature, and current values are exported as `cortex_ingester_instance_limits` metric. #3992.
* [ENHANCEMENT] Cortex is now built with Go 1.16. #4062
* [ENHANCEMENT] Distributor: added per-distributor experimental limits: max number of inflight requests (`-distributor.instance-limits.max-inflight-push-requests`) and max ingestion rate in samples/sec (`-distributor.instance-limits.max-ingestion-rate`). If not set, these two are unlimited. Also added metrics to expose current values (`cortex_distributor_inflight_push_requests`, `cortex_distributor_ingestion_rate_samples_per_second`) as well as limits (`cortex_distributor_instance_limits` with various `limit` label values). #4071
* [ENHANCEMENT] Ruler: Added `-ruler.enabled-tenants` and `-ruler.disabled-tenants` to explicitly enable or disable rules processing for specific tenants. #4074
* [ENHANCEMENT] Block Storage Ingester: `/flush` now accepts two new parameters: `tenant` to specify tenant to flush and `wait=true` to make call synchronous. Multiple tenants can be specified by repeating `tenant` parameter. If no `tenant` is specified, all tenants are flushed, as before. #4073
* [ENHANCEMENT] Alertmanager: validate configured `-alertmanager.web.external-url` and fail if ends with `/`. #4081
* [ENHANCEMENT] Alertmanager: added `-alertmanager.receivers-firewall.block.cidr-networks` and `-alertmanager.receivers-firewall.block.private-addresses` to block specific network addresses in HTTP-based Alertmanager receiver integrations. #4085
* [ENHANCEMENT] Allow configuration of Cassandra's host selection policy. #4069
* [ENHANCEMENT] Store-gateway: retry synching blocks if a per-tenant sync fails. #3975 #4088
* [ENHANCEMENT] Add metric `cortex_tcp_connections` exposing the current number of accepted TCP connections. #4099
* [ENHANCEMENT] Querier: Allow federated queries to run concurrently. #4065
* [ENHANCEMENT] Label Values API call now supports `match[]` parameter when querying blocks on storage (assuming `-querier.query-store-for-labels-enabled` is enabled). #4133
* [BUGFIX] Ruler-API: fix bug where `/api/v1/rules/<namespace>/<group_name>` endpoint return `400` instead of `404`. #4013
* [BUGFIX] Distributor: reverted changes done to rate limiting in #3825. #3948
* [BUGFIX] Ingester: Fix race condition when opening and closing tsdb concurrently. #3959
* [BUGFIX] Querier: streamline tracing spans. #3924
* [BUGFIX] Ruler Storage: ignore objects with empty namespace or group in the name. #3999
* [BUGFIX] Distributor: fix issue causing distributors to not extend the replication set because of failing instances when zone-aware replication is enabled. #3977
* [BUGFIX] Query-frontend: Fix issue where cached entry size keeps increasing when making tiny query repeatedly. #3968
* [BUGFIX] Compactor: `-compactor.blocks-retention-period` now supports weeks (`w`) and years (`y`). #4027
* [BUGFIX] Querier: returning 422 (instead of 500) when query hits `max_chunks_per_query` limit with block storage, when the limit is hit in the store-gateway. #3937
* [BUGFIX] Ruler: Rule group limit enforcement should now allow the same number of rules in a group as the limit. #3616
* [BUGFIX] Frontend, Query-scheduler: allow querier to notify about shutdown without providing any authentication. #4066
* [BUGFIX] Querier: fixed race condition causing queries to fail right after querier startup with the "empty ring" error. #4068
* [BUGFIX] Compactor: Increment `cortex_compactor_runs_failed_total` if compactor failed compact a single tenant. #4094
* [BUGFIX] Tracing: hot fix to avoid the Jaeger tracing client to indefinitely block the Cortex process shutdown in case the HTTP connection to the tracing backend is blocked. #4134
* [BUGFIX] Forward proper EndsAt from ruler to Alertmanager inline with Prometheus behaviour. #4017
* [BUGFIX] Querier: support filtering LabelValues with matchers when using tenant federation. #4277

## Blocksconvert

* [ENHANCEMENT] Builder: add `-builder.timestamp-tolerance` option which may reduce block size by rounding timestamps to make difference whole seconds. #3891

## 1.8.1 / 2021-04-27

* [CHANGE] Fix for CVE-2021-31232: Local file disclosure vulnerability when `-experimental.alertmanager.enable-api` is used. The HTTP basic auth `password_file` can be used as an attack vector to send any file content via a webhook. The alertmanager templates can be used as an attack vector to send any file content because the alertmanager can load any text file specified in the templates list.

## 1.8.0 / 2021-03-24

* [CHANGE] Alertmanager: Don't expose cluster information to tenants via the `/alertmanager/api/v1/status` API endpoint when operating with clustering enabled. #3903
* [CHANGE] Ingester: don't update internal "last updated" timestamp of TSDB if tenant only sends invalid samples. This affects how "idle" time is computed. #3727
* [CHANGE] Require explicit flag `-<prefix>.tls-enabled` to enable TLS in GRPC clients. Previously it was enough to specify a TLS flag to enable TLS validation. #3156
* [CHANGE] Query-frontend: removed `-querier.split-queries-by-day` (deprecated in Cortex 0.4.0). Please use `-querier.split-queries-by-interval` instead. #3813
* [CHANGE] Store-gateway: the chunks pool controlled by `-blocks-storage.bucket-store.max-chunk-pool-bytes` is now shared across all tenants. #3830
* [CHANGE] Ingester: return error code 400 instead of 429 when per-user/per-tenant series/metadata limits are reached. #3833
* [CHANGE] Compactor: add `reason` label to `cortex_compactor_blocks_marked_for_deletion_total` metric. Source blocks marked for deletion by compactor are labelled as `compaction`, while blocks passing the retention period are labelled as `retention`. #3879
* [CHANGE] Alertmanager: the `DELETE /api/v1/alerts` is now idempotent. No error is returned if the alertmanager config doesn't exist. #3888
* [FEATURE] Store Gateway: Adds a LRU cache for attributes. (`-blocks-storage.bucket-store.metadata-cache.lru-enabled=true` to activate) #279
* [FEATURE] Experimental Ruler Storage: Add a separate set of configuration options to configure the ruler storage backend under the `-ruler-storage.` flag prefix. All blocks storage bucket clients and the config service are currently supported. Clients using this implementation will only be enabled if the existing `-ruler.storage` flags are left unset. #3805 #3864
* [FEATURE] Experimental Alertmanager Storage: Add a separate set of configuration options to configure the alertmanager storage backend under the `-alertmanager-storage.` flag prefix. All blocks storage bucket clients and the config service are currently supported. Clients using this implementation will only be enabled if the existing `-alertmanager.storage` flags are left unset. #3888
* [FEATURE] Adds support to S3 server-side encryption using KMS. The S3 server-side encryption config can be overridden on a per-tenant basis for the blocks storage, ruler and alertmanager. Deprecated `-<prefix>.s3.sse-encryption`, please use the following CLI flags that have been added. #3651 #3810 #3811 #3870 #3886 #3906
  - `-<prefix>.s3.sse.type`
  - `-<prefix>.s3.sse.kms-key-id`
  - `-<prefix>.s3.sse.kms-encryption-context`
* [FEATURE] Querier: Enable `@ <timestamp>` modifier in PromQL using the new `-querier.at-modifier-enabled` flag. #3744
* [FEATURE] Overrides Exporter: Add `overrides-exporter` module for exposing per-tenant resource limit overrides as metrics. It is not included in `all` target (single-binary mode), and must be explicitly enabled. #3785
* [FEATURE] Experimental thanosconvert: introduce an experimental tool `thanosconvert` to migrate Thanos block metadata to Cortex metadata. #3770
* [FEATURE] Alertmanager: It now shards the `/api/v1/alerts` API using the ring when sharding is enabled. #3671
  * Added `-alertmanager.max-recv-msg-size` (defaults to 16M) to limit the size of HTTP request body handled by the alertmanager.
  * New flags added for communication between alertmanagers:
    * `-alertmanager.max-recv-msg-size`
    * `-alertmanager.alertmanager-client.remote-timeout`
    * `-alertmanager.alertmanager-client.tls-enabled`
    * `-alertmanager.alertmanager-client.tls-cert-path`
    * `-alertmanager.alertmanager-client.tls-key-path`
    * `-alertmanager.alertmanager-client.tls-ca-path`
    * `-alertmanager.alertmanager-client.tls-server-name`
    * `-alertmanager.alertmanager-client.tls-insecure-skip-verify`
* [FEATURE] Compactor: added blocks storage per-tenant retention support. This is configured via `-compactor.retention-period`, and can be overridden on a per-tenant basis. #3879
* [ENHANCEMENT] Queries: Instrument queries that were discarded due to the configured `max_outstanding_requests_per_tenant`. #3894
  * `cortex_query_frontend_discarded_requests_total`
  * `cortex_query_scheduler_discarded_requests_total`
* [ENHANCEMENT] Ruler: Add TLS and explicit basis authentication configuration options for the HTTP client the ruler uses to communicate with the alertmanager. #3752
  * `-ruler.alertmanager-client.basic-auth-username`: Configure the basic authentication username used by the client. Takes precedent over a URL configured username.
  * `-ruler.alertmanager-client.basic-auth-password`: Configure the basic authentication password used by the client. Takes precedent over a URL configured password.
  * `-ruler.alertmanager-client.tls-ca-path`: File path to the CA file.
  * `-ruler.alertmanager-client.tls-cert-path`: File path to the TLS certificate.
  * `-ruler.alertmanager-client.tls-insecure-skip-verify`: Boolean to disable verifying the certificate.
  * `-ruler.alertmanager-client.tls-key-path`: File path to the TLS key certificate.
  * `-ruler.alertmanager-client.tls-server-name`: Expected name on the TLS certificate.
* [ENHANCEMENT] Ingester: exposed metric `cortex_ingester_oldest_unshipped_block_timestamp_seconds`, tracking the unix timestamp of the oldest TSDB block not shipped to the storage yet. #3705
* [ENHANCEMENT] Prometheus upgraded. #3739 #3806
  * Avoid unnecessary `runtime.GC()` during compactions.
  * Prevent compaction loop in TSDB on data gap.
* [ENHANCEMENT] Query-Frontend now returns server side performance metrics using `Server-Timing` header when query stats is enabled. #3685
* [ENHANCEMENT] Runtime Config: Add a `mode` query parameter for the runtime config endpoint. `/runtime_config?mode=diff` now shows the YAML runtime configuration with all values that differ from the defaults. #3700
* [ENHANCEMENT] Distributor: Enable downstream projects to wrap distributor push function and access the deserialized write requests berfore/after they are pushed. #3755
* [ENHANCEMENT] Add flag `-<prefix>.tls-server-name` to require a specific server name instead of the hostname on the certificate. #3156
* [ENHANCEMENT] Alertmanager: Remove a tenant's alertmanager instead of pausing it as we determine it is no longer needed. #3722
* [ENHANCEMENT] Blocks storage: added more configuration options to S3 client. #3775
  * `-blocks-storage.s3.tls-handshake-timeout`: Maximum time to wait for a TLS handshake. 0 means no limit.
  * `-blocks-storage.s3.expect-continue-timeout`: The time to wait for a server's first response headers after fully writing the request headers if the request has an Expect header. 0 to send the request body immediately.
  * `-blocks-storage.s3.max-idle-connections`: Maximum number of idle (keep-alive) connections across all hosts. 0 means no limit.
  * `-blocks-storage.s3.max-idle-connections-per-host`: Maximum number of idle (keep-alive) connections to keep per-host. If 0, a built-in default value is used.
  * `-blocks-storage.s3.max-connections-per-host`: Maximum number of connections per host. 0 means no limit.
* [ENHANCEMENT] Ingester: when tenant's TSDB is closed, Ingester now removes pushed metrics-metadata from memory, and removes metadata (`cortex_ingester_memory_metadata`, `cortex_ingester_memory_metadata_created_total`, `cortex_ingester_memory_metadata_removed_total`) and validation metrics (`cortex_discarded_samples_total`, `cortex_discarded_metadata_total`). #3782
* [ENHANCEMENT] Distributor: cleanup metrics for inactive tenants. #3784
* [ENHANCEMENT] Ingester: Have ingester to re-emit following TSDB metrics. #3800
  * `cortex_ingester_tsdb_blocks_loaded`
  * `cortex_ingester_tsdb_reloads_total`
  * `cortex_ingester_tsdb_reloads_failures_total`
  * `cortex_ingester_tsdb_symbol_table_size_bytes`
  * `cortex_ingester_tsdb_storage_blocks_bytes`
  * `cortex_ingester_tsdb_time_retentions_total`
* [ENHANCEMENT] Querier: distribute workload across `-store-gateway.sharding-ring.replication-factor` store-gateway replicas when querying blocks and `-store-gateway.sharding-enabled=true`. #3824
* [ENHANCEMENT] Distributor / HA Tracker: added cleanup of unused elected HA replicas from KV store. Added following metrics to monitor this process: #3809
  * `cortex_ha_tracker_replicas_cleanup_started_total`
  * `cortex_ha_tracker_replicas_cleanup_marked_for_deletion_total`
  * `cortex_ha_tracker_replicas_cleanup_deleted_total`
  * `cortex_ha_tracker_replicas_cleanup_delete_failed_total`
* [ENHANCEMENT] Ruler now has new API endpoint `/ruler/delete_tenant_config` that can be used to delete all ruler groups for tenant. It is intended to be used by administrators who wish to clean up state after removed user. Note that this endpoint is enabled regardless of `-experimental.ruler.enable-api`. #3750 #3899
* [ENHANCEMENT] Query-frontend, query-scheduler: cleanup metrics for inactive tenants. #3826
* [ENHANCEMENT] Blocks storage: added `-blocks-storage.s3.region` support to S3 client configuration. #3811
* [ENHANCEMENT] Distributor: Remove cached subrings for inactive users when using shuffle sharding. #3849
* [ENHANCEMENT] Store-gateway: Reduced memory used to fetch chunks at query time. #3855
* [ENHANCEMENT] Ingester: attempt to prevent idle compaction from happening in concurrent ingesters by introducing a 25% jitter to the configured idle timeout (`-blocks-storage.tsdb.head-compaction-idle-timeout`). #3850
* [ENHANCEMENT] Compactor: cleanup local files for users that are no longer owned by compactor. #3851
* [ENHANCEMENT] Store-gateway: close empty bucket stores, and delete leftover local files for tenants that no longer belong to store-gateway. #3853
* [ENHANCEMENT] Store-gateway: added metrics to track partitioner behaviour. #3877
  * `cortex_bucket_store_partitioner_requested_bytes_total`
  * `cortex_bucket_store_partitioner_requested_ranges_total`
  * `cortex_bucket_store_partitioner_expanded_bytes_total`
  * `cortex_bucket_store_partitioner_expanded_ranges_total`
* [ENHANCEMENT] Store-gateway: added metrics to monitor chunk buffer pool behaviour. #3880
  * `cortex_bucket_store_chunk_pool_requested_bytes_total`
  * `cortex_bucket_store_chunk_pool_returned_bytes_total`
* [ENHANCEMENT] Alertmanager: load alertmanager configurations from object storage concurrently, and only load necessary configurations, speeding configuration synchronization process and executing fewer "GET object" operations to the storage when sharding is enabled. #3898
* [ENHANCEMENT] Ingester (blocks storage): Ingester can now stream entire chunks instead of individual samples to the querier. At the moment this feature must be explicitly enabled either by using `-ingester.stream-chunks-when-using-blocks` flag or `ingester_stream_chunks_when_using_blocks` (boolean) field in runtime config file, but these configuration options are temporary and will be removed when feature is stable. #3889
* [ENHANCEMENT] Alertmanager: New endpoint `/multitenant_alertmanager/delete_tenant_config` to delete configuration for tenant identified by `X-Scope-OrgID` header. This is an internal endpoint, available even if Alertmanager API is not enabled by using `-experimental.alertmanager.enable-api`. #3900
* [ENHANCEMENT] MemCached: Add `max_item_size` support. #3929
* [BUGFIX] Cortex: Fixed issue where fatal errors and various log messages where not logged. #3778
* [BUGFIX] HA Tracker: don't track as error in the `cortex_kv_request_duration_seconds` metric a CAS operation intentionally aborted. #3745
* [BUGFIX] Querier / ruler: do not log "error removing stale clients" if the ring is empty. #3761
* [BUGFIX] Store-gateway: fixed a panic caused by a race condition when the index-header lazy loading is enabled. #3775 #3789
* [BUGFIX] Compactor: fixed "could not guess file size" log when uploading blocks deletion marks to the global location. #3807
* [BUGFIX] Prevent panic at start if the http_prefix setting doesn't have a valid value. #3796
* [BUGFIX] Memberlist: fixed panic caused by race condition in `armon/go-metrics` used by memberlist client. #3725
* [BUGFIX] Querier: returning 422 (instead of 500) when query hits `max_chunks_per_query` limit with block storage. #3895
* [BUGFIX] Alertmanager: Ensure that experimental `/api/v1/alerts` endpoints work when `-http.prefix` is empty. #3905
* [BUGFIX] Chunk store: fix panic in inverted index when deleted fingerprint is no longer in the index. #3543

## 1.7.1 / 2021-04-27

* [CHANGE] Fix for CVE-2021-31232: Local file disclosure vulnerability when `-experimental.alertmanager.enable-api` is used. The HTTP basic auth `password_file` can be used as an attack vector to send any file content via a webhook. The alertmanager templates can be used as an attack vector to send any file content because the alertmanager can load any text file specified in the templates list.

## 1.7.0 / 2021-02-23

Note the blocks storage compactor runs a migration task at startup in this version, which can take many minutes and use a lot of RAM.
[Turn this off after first run](https://cortexmetrics.io/docs/blocks-storage/production-tips/#ensure-deletion-marks-migration-is-disabled-after-first-run).

* [CHANGE] FramedSnappy encoding support has been removed from Push and Remote Read APIs. This means Prometheus 1.6 support has been removed and the oldest Prometheus version supported in the remote write is 1.7. #3682
* [CHANGE] Ruler: removed the flag `-ruler.evaluation-delay-duration-deprecated` which was deprecated in 1.4.0. Please use the `ruler_evaluation_delay_duration` per-tenant limit instead. #3694
* [CHANGE] Removed the flags `-<prefix>.grpc-use-gzip-compression` which were deprecated in 1.3.0: #3694
  * `-query-scheduler.grpc-client-config.grpc-use-gzip-compression`: use `-query-scheduler.grpc-client-config.grpc-compression` instead
  * `-frontend.grpc-client-config.grpc-use-gzip-compression`: use `-frontend.grpc-client-config.grpc-compression` instead
  * `-ruler.client.grpc-use-gzip-compression`: use `-ruler.client.grpc-compression` instead
  * `-bigtable.grpc-use-gzip-compression`: use `-bigtable.grpc-compression` instead
  * `-ingester.client.grpc-use-gzip-compression`: use `-ingester.client.grpc-compression` instead
  * `-querier.frontend-client.grpc-use-gzip-compression`: use `-querier.frontend-client.grpc-compression` instead
* [CHANGE] Querier: it's not required to set `-frontend.query-stats-enabled=true` in the querier anymore to enable query statistics logging in the query-frontend. The flag is now required to be configured only in the query-frontend and it will be propagated to the queriers. #3595 #3695
* [CHANGE] Blocks storage: compactor is now required when running a Cortex cluster with the blocks storage, because it also keeps the bucket index updated. #3583
* [CHANGE] Blocks storage: block deletion marks are now stored in a per-tenant global markers/ location too, other than within the block location. The compactor, at startup, will copy deletion marks from the block location to the global location. This migration is required only once, so it can be safely disabled via `-compactor.block-deletion-marks-migration-enabled=false` after new compactor has successfully started at least once in the cluster. #3583
* [CHANGE] OpenStack Swift: the default value for the `-ruler.storage.swift.container-name` and `-swift.container-name` config options has changed from `cortex` to empty string. If you were relying on the default value, please set it back to `cortex`. #3660
* [CHANGE] HA Tracker: configured replica label is now verified against label value length limit (`-validation.max-length-label-value`). #3668
* [CHANGE] Distributor: `extend_writes` field in YAML configuration has moved from `lifecycler` (inside `ingester_config`) to `distributor_config`. This doesn't affect command line option `-distributor.extend-writes`, which stays the same. #3719
* [CHANGE] Alertmanager: Deprecated `-cluster.` CLI flags in favor of their `-alertmanager.cluster.` equivalent. The deprecated flags (and their respective YAML config options) are: #3677
  * `-cluster.listen-address` in favor of `-alertmanager.cluster.listen-address`
  * `-cluster.advertise-address` in favor of `-alertmanager.cluster.advertise-address`
  * `-cluster.peer` in favor of `-alertmanager.cluster.peers`
  * `-cluster.peer-timeout` in favor of `-alertmanager.cluster.peer-timeout`
* [CHANGE] Blocks storage: the default value of `-blocks-storage.bucket-store.sync-interval` has been changed from `5m` to `15m`. #3724
* [FEATURE] Querier: Queries can be federated across multiple tenants. The tenants IDs involved need to be specified separated by a `|` character in the `X-Scope-OrgID` request header. This is an experimental feature, which can be enabled by setting `-tenant-federation.enabled=true` on all Cortex services. #3250
* [FEATURE] Alertmanager: introduced the experimental option `-alertmanager.sharding-enabled` to shard tenants across multiple Alertmanager instances. This feature is still under heavy development and its usage is discouraged. The following new metrics are exported by the Alertmanager: #3664
  * `cortex_alertmanager_ring_check_errors_total`
  * `cortex_alertmanager_sync_configs_total`
  * `cortex_alertmanager_sync_configs_failed_total`
  * `cortex_alertmanager_tenants_discovered`
  * `cortex_alertmanager_tenants_owned`
* [ENHANCEMENT] Allow specifying JAEGER_ENDPOINT instead of sampling server or local agent port. #3682
* [ENHANCEMENT] Blocks storage: introduced a per-tenant bucket index, periodically updated by the compactor, used to avoid full bucket scanning done by queriers, store-gateways and rulers. The bucket index is updated by the compactor during blocks cleanup, on every `-compactor.cleanup-interval`. #3553 #3555 #3561 #3583 #3625 #3711 #3715
* [ENHANCEMENT] Blocks storage: introduced an option `-blocks-storage.bucket-store.bucket-index.enabled` to enable the usage of the bucket index in the querier, store-gateway and ruler. When enabled, the querier, store-gateway and ruler will use the bucket index to find a tenant's blocks instead of running the periodic bucket scan. The following new metrics are exported by the querier and ruler: #3614 #3625
  * `cortex_bucket_index_loads_total`
  * `cortex_bucket_index_load_failures_total`
  * `cortex_bucket_index_load_duration_seconds`
  * `cortex_bucket_index_loaded`
* [ENHANCEMENT] Compactor: exported the following metrics. #3583 #3625
  * `cortex_bucket_blocks_count`: Total number of blocks per tenant in the bucket. Includes blocks marked for deletion, but not partial blocks.
  * `cortex_bucket_blocks_marked_for_deletion_count`: Total number of blocks per tenant marked for deletion in the bucket.
  * `cortex_bucket_blocks_partials_count`: Total number of partial blocks.
  * `cortex_bucket_index_last_successful_update_timestamp_seconds`: Timestamp of the last successful update of a tenant's bucket index.
* [ENHANCEMENT] Ruler: Add `cortex_prometheus_last_evaluation_samples` to expose the number of samples generated by a rule group per tenant. #3582
* [ENHANCEMENT] Memberlist: add status page (/memberlist) with available details about memberlist-based KV store and memberlist cluster. It's also possible to view KV values in Go struct or JSON format, or download for inspection. #3575
* [ENHANCEMENT] Memberlist: client can now keep a size-bounded buffer with sent and received messages and display them in the admin UI (/memberlist) for troubleshooting. #3581 #3602
* [ENHANCEMENT] Blocks storage: added block index attributes caching support to metadata cache. The TTL can be configured via `-blocks-storage.bucket-store.metadata-cache.block-index-attributes-ttl`. #3629
* [ENHANCEMENT] Alertmanager: Add support for Azure blob storage. #3634
* [ENHANCEMENT] Compactor: tenants marked for deletion will now be fully cleaned up after some delay since deletion of last block. Cleanup includes removal of remaining marker files (including tenant deletion mark file) and files under `debug/metas`. #3613
* [ENHANCEMENT] Compactor: retry compaction of a single tenant on failure instead of re-running compaction for all tenants. #3627
* [ENHANCEMENT] Querier: Implement result caching for tenant query federation. #3640
* [ENHANCEMENT] API: Add a `mode` query parameter for the config endpoint: #3645
  * `/config?mode=diff`: Shows the YAML configuration with all values that differ from the defaults.
  * `/config?mode=defaults`: Shows the YAML configuration with all the default values.
* [ENHANCEMENT] OpenStack Swift: added the following config options to OpenStack Swift backend client: #3660
  - Chunks storage: `-swift.auth-version`, `-swift.max-retries`, `-swift.connect-timeout`, `-swift.request-timeout`.
  - Blocks storage: ` -blocks-storage.swift.auth-version`, ` -blocks-storage.swift.max-retries`, ` -blocks-storage.swift.connect-timeout`, ` -blocks-storage.swift.request-timeout`.
  - Ruler: `-ruler.storage.swift.auth-version`, `-ruler.storage.swift.max-retries`, `-ruler.storage.swift.connect-timeout`, `-ruler.storage.swift.request-timeout`.
* [ENHANCEMENT] Disabled in-memory shuffle-sharding subring cache in the store-gateway, ruler and compactor. This should reduce the memory utilisation in these services when shuffle-sharding is enabled, without introducing a significantly increase CPU utilisation. #3601
* [ENHANCEMENT] Shuffle sharding: optimised subring generation used by shuffle sharding. #3601
* [ENHANCEMENT] New /runtime_config endpoint that returns the defined runtime configuration in YAML format. The returned configuration includes overrides. #3639
* [ENHANCEMENT] Query-frontend: included the parameter name failed to validate in HTTP 400 message. #3703
* [ENHANCEMENT] Fail to startup Cortex if provided runtime config is invalid. #3707
* [ENHANCEMENT] Alertmanager: Add flags to customize the cluster configuration: #3667
  * `-alertmanager.cluster.gossip-interval`: The interval between sending gossip messages. By lowering this value (more frequent) gossip messages are propagated across cluster more quickly at the expense of increased bandwidth usage.
  * `-alertmanager.cluster.push-pull-interval`: The interval between gossip state syncs. Setting this interval lower (more frequent) will increase convergence speeds across larger clusters at the expense of increased bandwidth usage.
* [ENHANCEMENT] Distributor: change the error message returned when a received series has too many label values. The new message format has the series at the end and this plays better with Prometheus logs truncation. #3718
  - From: `sample for '<series>' has <value> label names; limit <value>`
  - To: `series has too many labels (actual: <value>, limit: <value>) series: '<series>'`
* [ENHANCEMENT] Improve bucket index loader to handle edge case where new tenant has not had blocks uploaded to storage yet. #3717
* [BUGFIX] Allow `-querier.max-query-lookback` use `y|w|d` suffix like deprecated `-store.max-look-back-period`. #3598
* [BUGFIX] Memberlist: Entry in the ring should now not appear again after using "Forget" feature (unless it's still heartbeating). #3603
* [BUGFIX] Ingester: do not close idle TSDBs while blocks shipping is in progress. #3630 #3632
* [BUGFIX] Ingester: correctly update `cortex_ingester_memory_users` and `cortex_ingester_active_series` when a tenant's idle TSDB is closed, when running Cortex with the blocks storage. #3646
* [BUGFIX] Querier: fix default value incorrectly overriding `-querier.frontend-address` in single-binary mode. #3650
* [BUGFIX] Compactor: delete `deletion-mark.json` at last when deleting a block in order to not leave partial blocks without deletion mark in the bucket if the compactor is interrupted while deleting a block. #3660
* [BUGFIX] Blocks storage: do not cleanup a partially uploaded block when `meta.json` upload fails. Despite failure to upload `meta.json`, this file may in some cases still appear in the bucket later. By skipping early cleanup, we avoid having corrupted blocks in the storage. #3660
* [BUGFIX] Alertmanager: disable access to `/alertmanager/metrics` (which exposes all Cortex metrics), `/alertmanager/-/reload` and `/alertmanager/debug/*`, which were available to any authenticated user with enabled AlertManager. #3678
* [BUGFIX] Query-Frontend: avoid creating many small sub-queries by discarding cache extents under 5 minutes #3653
* [BUGFIX] Ruler: Ensure the stale markers generated for evaluated rules respect the configured `-ruler.evaluation-delay-duration`. This will avoid issues with samples with NaN be persisted with timestamps set ahead of the next rule evaluation. #3687
* [BUGFIX] Alertmanager: don't serve HTTP requests until Alertmanager has fully started. Serving HTTP requests earlier may result in loss of configuration for the user. #3679
* [BUGFIX] Do not log "failed to load config" if runtime config file is empty. #3706
* [BUGFIX] Do not allow to use a runtime config file containing multiple YAML documents. #3706
* [BUGFIX] HA Tracker: don't track as error in the `cortex_kv_request_duration_seconds` metric a CAS operation intentionally aborted. #3745

## 1.6.0 / 2020-12-29

* [CHANGE] Query Frontend: deprecate `-querier.compress-http-responses` in favour of `-api.response-compression-enabled`. #3544
* [CHANGE] Querier: deprecated `-store.max-look-back-period`. You should use `-querier.max-query-lookback` instead. #3452
* [CHANGE] Blocks storage: increased `-blocks-storage.bucket-store.chunks-cache.attributes-ttl` default from `24h` to `168h` (1 week). #3528
* [CHANGE] Blocks storage: the config option `-blocks-storage.bucket-store.index-cache.postings-compression-enabled` has been deprecated and postings compression is always enabled. #3538
* [CHANGE] Ruler: gRPC message size default limits on the Ruler-client side have changed: #3523
  - limit for outgoing gRPC messages has changed from 2147483647 to 16777216 bytes
  - limit for incoming gRPC messages has changed from 4194304 to 104857600 bytes
* [FEATURE] Distributor/Ingester: Provide ability to not overflow writes in the presence of a leaving or unhealthy ingester. This allows for more efficient ingester rolling restarts. #3305
* [FEATURE] Query-frontend: introduced query statistics logged in the query-frontend when enabled via `-frontend.query-stats-enabled=true`. When enabled, the metric `cortex_query_seconds_total` is tracked, counting the sum of the wall time spent across all queriers while running queries (on a per-tenant basis). The metrics `cortex_request_duration_seconds` and `cortex_query_seconds_total` are different: the first one tracks the request duration (eg. HTTP request from the client), while the latter tracks the sum of the wall time on all queriers involved executing the query. #3539
* [ENHANCEMENT] API: Add GZIP HTTP compression to the API responses. Compression can be enabled via `-api.response-compression-enabled`. #3536
* [ENHANCEMENT] Added zone-awareness support on queries. When zone-awareness is enabled, queries will still succeed if all ingesters in a single zone will fail. #3414
* [ENHANCEMENT] Blocks storage ingester: exported more TSDB-related metrics. #3412
  - `cortex_ingester_tsdb_wal_corruptions_total`
  - `cortex_ingester_tsdb_head_truncations_failed_total`
  - `cortex_ingester_tsdb_head_truncations_total`
  - `cortex_ingester_tsdb_head_gc_duration_seconds`
* [ENHANCEMENT] Enforced keepalive on all gRPC clients used for inter-service communication. #3431
* [ENHANCEMENT] Added `cortex_alertmanager_config_hash` metric to expose hash of Alertmanager Config loaded per user. #3388
* [ENHANCEMENT] Query-Frontend / Query-Scheduler: New component called "Query-Scheduler" has been introduced. Query-Scheduler is simply a queue of requests, moved outside of Query-Frontend. This allows Query-Frontend to be scaled separately from number of queues. To make Query-Frontend and Querier use Query-Scheduler, they need to be started with `-frontend.scheduler-address` and `-querier.scheduler-address` options respectively. #3374 #3471
* [ENHANCEMENT] Query-frontend / Querier / Ruler: added `-querier.max-query-lookback` to limit how long back data (series and metadata) can be queried. This setting can be overridden on a per-tenant basis and is enforced in the query-frontend, querier and ruler. #3452 #3458
* [ENHANCEMENT] Querier: added `-querier.query-store-for-labels-enabled` to query store for label names, label values and series APIs. Only works with blocks storage engine. #3461 #3520
* [ENHANCEMENT] Ingester: exposed `-blocks-storage.tsdb.wal-segment-size-bytes` config option to customise the TSDB WAL segment max size. #3476
* [ENHANCEMENT] Compactor: concurrently run blocks cleaner for multiple tenants. Concurrency can be configured via `-compactor.cleanup-concurrency`. #3483
* [ENHANCEMENT] Compactor: shuffle tenants before running compaction. #3483
* [ENHANCEMENT] Compactor: wait for a stable ring at startup, when sharding is enabled. #3484
* [ENHANCEMENT] Store-gateway: added `-blocks-storage.bucket-store.index-header-lazy-loading-enabled` to enable index-header lazy loading (experimental). When enabled, index-headers will be mmap-ed only once required by a query and will be automatically released after `-blocks-storage.bucket-store.index-header-lazy-loading-idle-timeout` time of inactivity. #3498
* [ENHANCEMENT] Alertmanager: added metrics `cortex_alertmanager_notification_requests_total` and `cortex_alertmanager_notification_requests_failed_total`. #3518
* [ENHANCEMENT] Ingester: added `-blocks-storage.tsdb.head-chunks-write-buffer-size-bytes` to fine-tune the TSDB head chunks write buffer size when running Cortex blocks storage. #3518
* [ENHANCEMENT] /metrics now supports OpenMetrics output. HTTP and gRPC servers metrics can now include exemplars. #3524
* [ENHANCEMENT] Expose gRPC keepalive policy options by gRPC server. #3524
* [ENHANCEMENT] Blocks storage: enabled caching of `meta.json` attributes, configurable via `-blocks-storage.bucket-store.metadata-cache.metafile-attributes-ttl`. #3528
* [ENHANCEMENT] Compactor: added a config validation check to fail fast if the compactor has been configured invalid block range periods (each period is expected to be a multiple of the previous one). #3534
* [ENHANCEMENT] Blocks storage: concurrently fetch deletion marks from object storage. #3538
* [ENHANCEMENT] Blocks storage ingester: ingester can now close idle TSDB and delete local data. #3491 #3552
* [ENHANCEMENT] Blocks storage: add option to use V2 signatures for S3 authentication. #3540
* [ENHANCEMENT] Exported process metrics to monitor the number of memory map areas allocated. #3537
  * - `process_memory_map_areas`
  * - `process_memory_map_areas_limit`
* [ENHANCEMENT] Ruler: Expose gRPC client options. #3523
* [ENHANCEMENT] Compactor: added metrics to track on-going compaction. #3535
  * `cortex_compactor_tenants_discovered`
  * `cortex_compactor_tenants_skipped`
  * `cortex_compactor_tenants_processing_succeeded`
  * `cortex_compactor_tenants_processing_failed`
* [ENHANCEMENT] Added new experimental API endpoints: `POST /purger/delete_tenant` and `GET /purger/delete_tenant_status` for deleting all tenant data. Only works with blocks storage. Compactor removes blocks that belong to user marked for deletion. #3549 #3558
* [ENHANCEMENT] Chunks storage: add option to use V2 signatures for S3 authentication. #3560
* [ENHANCEMENT] HA Tracker: Added new limit `ha_max_clusters` to set the max number of clusters tracked for single user. This limit is disabled by default. #3668
* [BUGFIX] Query-Frontend: `cortex_query_seconds_total` now return seconds not nanoseconds. #3589
* [BUGFIX] Blocks storage ingester: fixed some cases leading to a TSDB WAL corruption after a partial write to disk. #3423
* [BUGFIX] Blocks storage: Fix the race between ingestion and `/flush` call resulting in overlapping blocks. #3422
* [BUGFIX] Querier: fixed `-querier.max-query-into-future` which wasn't correctly enforced on range queries. #3452
* [BUGFIX] Fixed float64 precision stability when aggregating metrics before exposing them. This could have lead to false counters resets when querying some metrics exposed by Cortex. #3506
* [BUGFIX] Querier: the meta.json sync concurrency done when running Cortex with the blocks storage is now controlled by `-blocks-storage.bucket-store.meta-sync-concurrency` instead of the incorrect `-blocks-storage.bucket-store.block-sync-concurrency` (default values are the same). #3531
* [BUGFIX] Querier: fixed initialization order of querier module when using blocks storage. It now (again) waits until blocks have been synchronized. #3551

## Blocksconvert

* [ENHANCEMENT] Scheduler: ability to ignore users based on regexp, using `-scheduler.ignore-users-regex` flag. #3477
* [ENHANCEMENT] Builder: Parallelize reading chunks in the final stage of building block. #3470
* [ENHANCEMENT] Builder: remove duplicate label names from chunk. #3547

## 1.5.0 / 2020-11-09

### Cortex

* [CHANGE] Blocks storage: update the default HTTP configuration values for the S3 client to the upstream Thanos default values. #3244
  - `-blocks-storage.s3.http.idle-conn-timeout` is set 90 seconds.
  - `-blocks-storage.s3.http.response-header-timeout` is set to 2 minutes.
* [CHANGE] Improved shuffle sharding support in the write path. This work introduced some config changes: #3090
  * Introduced `-distributor.sharding-strategy` CLI flag (and its respective `sharding_strategy` YAML config option) to explicitly specify which sharding strategy should be used in the write path
  * `-experimental.distributor.user-subring-size` flag renamed to `-distributor.ingestion-tenant-shard-size`
  * `user_subring_size` limit YAML config option renamed to `ingestion_tenant_shard_size`
* [CHANGE] Dropped "blank Alertmanager configuration; using fallback" message from Info to Debug level. #3205
* [CHANGE] Zone-awareness replication for time-series now should be explicitly enabled in the distributor via the `-distributor.zone-awareness-enabled` CLI flag (or its respective YAML config option). Before, zone-aware replication was implicitly enabled if a zone was set on ingesters. #3200
* [CHANGE] Removed the deprecated CLI flag `-config-yaml`. You should use `-schema-config-file` instead. #3225
* [CHANGE] Enforced the HTTP method required by some API endpoints which did (incorrectly) allow any method before that. #3228
  - `GET /`
  - `GET /config`
  - `GET /debug/fgprof`
  - `GET /distributor/all_user_stats`
  - `GET /distributor/ha_tracker`
  - `GET /all_user_stats`
  - `GET /ha-tracker`
  - `GET /api/v1/user_stats`
  - `GET /api/v1/chunks`
  - `GET <legacy-http-prefix>/user_stats`
  - `GET <legacy-http-prefix>/chunks`
  - `GET /services`
  - `GET /multitenant_alertmanager/status`
  - `GET /status` (alertmanager microservice)
  - `GET|POST /ingester/ring`
  - `GET|POST /ring`
  - `GET|POST /store-gateway/ring`
  - `GET|POST /compactor/ring`
  - `GET|POST /ingester/flush`
  - `GET|POST /ingester/shutdown`
  - `GET|POST /flush`
  - `GET|POST /shutdown`
  - `GET|POST /ruler/ring`
  - `POST /api/v1/push`
  - `POST <legacy-http-prefix>/push`
  - `POST /push`
  - `POST /ingester/push`
* [CHANGE] Renamed CLI flags to configure the network interface names from which automatically detect the instance IP. #3295
  - `-compactor.ring.instance-interface` renamed to `-compactor.ring.instance-interface-names`
  - `-store-gateway.sharding-ring.instance-interface` renamed to `-store-gateway.sharding-ring.instance-interface-names`
  - `-distributor.ring.instance-interface` renamed to `-distributor.ring.instance-interface-names`
  - `-ruler.ring.instance-interface` renamed to `-ruler.ring.instance-interface-names`
* [CHANGE] Renamed `-<prefix>.redis.enable-tls` CLI flag to `-<prefix>.redis.tls-enabled`, and its respective YAML config option from `enable_tls` to `tls_enabled`. #3298
* [CHANGE] Increased default `-<prefix>.redis.timeout` from `100ms` to `500ms`. #3301
* [CHANGE] `cortex_alertmanager_config_invalid` has been removed in favor of `cortex_alertmanager_config_last_reload_successful`. #3289
* [CHANGE] Query-frontend: POST requests whose body size exceeds 10MiB will be rejected. The max body size can be customised via `-frontend.max-body-size`. #3276
* [FEATURE] Shuffle sharding: added support for shuffle-sharding queriers in the query-frontend. When configured (`-frontend.max-queriers-per-tenant` globally, or using per-tenant limit `max_queriers_per_tenant`), each tenants's requests will be handled by different set of queriers. #3113 #3257
* [FEATURE] Shuffle sharding: added support for shuffle-sharding ingesters on the read path. When ingesters shuffle-sharding is enabled and `-querier.shuffle-sharding-ingesters-lookback-period` is set, queriers will fetch in-memory series from the minimum set of required ingesters, selecting only ingesters which may have received series since 'now - lookback period'. #3252
* [FEATURE] Query-frontend: added `compression` config to support results cache with compression. #3217
* [FEATURE] Add OpenStack Swift support to blocks storage. #3303
* [FEATURE] Added support for applying Prometheus relabel configs on series received by the distributor. A `metric_relabel_configs` field has been added to the per-tenant limits configuration. #3329
* [FEATURE] Support for Cassandra client SSL certificates. #3384
* [ENHANCEMENT] Ruler: Introduces two new limits `-ruler.max-rules-per-rule-group` and `-ruler.max-rule-groups-per-tenant` to control the number of rules per rule group and the total number of rule groups for a given user. They are disabled by default. #3366
* [ENHANCEMENT] Allow to specify multiple comma-separated Cortex services to `-target` CLI option (or its respective YAML config option). For example, `-target=all,compactor` can be used to start Cortex single-binary with compactor as well. #3275
* [ENHANCEMENT] Expose additional HTTP configs for the S3 backend client. New flag are listed below: #3244
  - `-blocks-storage.s3.http.idle-conn-timeout`
  - `-blocks-storage.s3.http.response-header-timeout`
  - `-blocks-storage.s3.http.insecure-skip-verify`
* [ENHANCEMENT] Added `cortex_query_frontend_connected_clients` metric to show the number of workers currently connected to the frontend. #3207
* [ENHANCEMENT] Shuffle sharding: improved shuffle sharding in the write path. Shuffle sharding now should be explicitly enabled via `-distributor.sharding-strategy` CLI flag (or its respective YAML config option) and guarantees stability, consistency, shuffling and balanced zone-awareness properties. #3090 #3214
* [ENHANCEMENT] Ingester: added new metric `cortex_ingester_active_series` to track active series more accurately. Also added options to control whether active series tracking is enabled (`-ingester.active-series-metrics-enabled`, defaults to false), and how often this metric is updated (`-ingester.active-series-metrics-update-period`) and max idle time for series to be considered inactive (`-ingester.active-series-metrics-idle-timeout`). #3153
* [ENHANCEMENT] Store-gateway: added zone-aware replication support to blocks replication in the store-gateway. #3200
* [ENHANCEMENT] Store-gateway: exported new metrics. #3231
  - `cortex_bucket_store_cached_series_fetch_duration_seconds`
  - `cortex_bucket_store_cached_postings_fetch_duration_seconds`
  - `cortex_bucket_stores_gate_queries_max`
* [ENHANCEMENT] Added `-version` flag to Cortex. #3233
* [ENHANCEMENT] Hash ring: added instance registered timestamp to the ring. #3248
* [ENHANCEMENT] Reduce tail latency by smoothing out spikes in rate of chunk flush operations. #3191
* [ENHANCEMENT] User Cortex as User Agent in http requests issued by Configs DB client. #3264
* [ENHANCEMENT] Experimental Ruler API: Fetch rule groups from object storage in parallel. #3218
* [ENHANCEMENT] Chunks GCS object storage client uses the `fields` selector to limit the payload size when listing objects in the bucket. #3218 #3292
* [ENHANCEMENT] Added shuffle sharding support to ruler. Added new metric `cortex_ruler_sync_rules_total`. #3235
* [ENHANCEMENT] Return an explicit error when the store-gateway is explicitly requested without a blocks storage engine. #3287
* [ENHANCEMENT] Ruler: only load rules that belong to the ruler. Improves rules synching performances when ruler sharding is enabled. #3269
* [ENHANCEMENT] Added `-<prefix>.redis.tls-insecure-skip-verify` flag. #3298
* [ENHANCEMENT] Added `cortex_alertmanager_config_last_reload_successful_seconds` metric to show timestamp of last successful AM config reload. #3289
* [ENHANCEMENT] Blocks storage: reduced number of bucket listing operations to list block content (applies to newly created blocks only). #3363
* [ENHANCEMENT] Ruler: Include the tenant ID on the notifier logs. #3372
* [ENHANCEMENT] Blocks storage Compactor: Added `-compactor.enabled-tenants` and `-compactor.disabled-tenants` to explicitly enable or disable compaction of specific tenants. #3385
* [ENHANCEMENT] Blocks storage ingester: Creating checkpoint only once even when there are multiple Head compactions in a single `Compact()` call. #3373
* [BUGFIX] Blocks storage ingester: Read repair memory-mapped chunks file which can end up being empty on abrupt shutdowns combined with faulty disks. #3373
* [BUGFIX] Blocks storage ingester: Close TSDB resources on failed startup preventing ingester OOMing. #3373
* [BUGFIX] No-longer-needed ingester operations for queries triggered by queriers and rulers are now canceled. #3178
* [BUGFIX] Ruler: directories in the configured `rules-path` will be removed on startup and shutdown in order to ensure they don't persist between runs. #3195
* [BUGFIX] Handle hash-collisions in the query path. #3192
* [BUGFIX] Check for postgres rows errors. #3197
* [BUGFIX] Ruler Experimental API: Don't allow rule groups without names or empty rule groups. #3210
* [BUGFIX] Experimental Alertmanager API: Do not allow empty Alertmanager configurations or bad template filenames to be submitted through the configuration API. #3185
* [BUGFIX] Reduce failures to update heartbeat when using Consul. #3259
* [BUGFIX] When using ruler sharding, moving all user rule groups from ruler to a different one and then back could end up with some user groups not being evaluated at all. #3235
* [BUGFIX] Fixed shuffle sharding consistency when zone-awareness is enabled and the shard size is increased or instances in a new zone are added. #3299
* [BUGFIX] Use a valid grpc header when logging IP addresses. #3307
* [BUGFIX] Fixed the metric `cortex_prometheus_rule_group_duration_seconds` in the Ruler, it wouldn't report any values. #3310
* [BUGFIX] Fixed gRPC connections leaking in rulers when rulers sharding is enabled and APIs called. #3314
* [BUGFIX] Fixed shuffle sharding consistency when zone-awareness is enabled and the shard size is increased or instances in a new zone are added. #3299
* [BUGFIX] Fixed Gossip memberlist members joining when addresses are configured using DNS-based service discovery. #3360
* [BUGFIX] Ingester: fail to start an ingester running the blocks storage, if unable to load any existing TSDB at startup. #3354
* [BUGFIX] Blocks storage: Avoid deletion of blocks in the ingester which are not shipped to the storage yet. #3346
* [BUGFIX] Fix common prefixes returned by List method of S3 client. #3358
* [BUGFIX] Honor configured timeout in Azure and GCS object clients. #3285
* [BUGFIX] Blocks storage: Avoid creating blocks larger than configured block range period on forced compaction and when TSDB is idle. #3344
* [BUGFIX] Shuffle sharding: fixed max global series per user/metric limit when shuffle sharding and `-distributor.shard-by-all-labels=true` are both enabled in distributor. When using these global limits you should now set `-distributor.sharding-strategy` and `-distributor.zone-awareness-enabled` to ingesters too. #3369
* [BUGFIX] Slow query logging: when using downstream server request parameters were not logged. #3276
* [BUGFIX] Fixed tenant detection in the ruler and alertmanager API when running without auth. #3343

### Blocksconvert

* [ENHANCEMENT] Blocksconvert – Builder: download plan file locally before processing it. #3209
* [ENHANCEMENT] Blocksconvert – Cleaner: added new tool for deleting chunks data. #3283
* [ENHANCEMENT] Blocksconvert – Scanner: support for scanning specific date-range only. #3222
* [ENHANCEMENT] Blocksconvert – Scanner: metrics for tracking progress. #3222
* [ENHANCEMENT] Blocksconvert – Builder: retry block upload before giving up. #3245
* [ENHANCEMENT] Blocksconvert – Scanner: upload plans concurrently. #3340
* [BUGFIX] Blocksconvert: fix chunks ordering in the block. Chunks in different order than series work just fine in TSDB blocks at the moment, but it's not consistent with what Prometheus does and future Prometheus and Cortex optimizations may rely on this ordering. #3371

## 1.4.0 / 2020-10-02

* [CHANGE] TLS configuration for gRPC, HTTP and etcd clients is now marked as experimental. These features are not yet fully baked, and we expect possible small breaking changes in Cortex 1.5. #3198
* [CHANGE] Cassandra backend support is now GA (stable). #3180
* [CHANGE] Blocks storage is now GA (stable). The `-experimental` prefix has been removed from all CLI flags related to the blocks storage (no YAML config changes). #3180 #3201
  - `-experimental.blocks-storage.*` flags renamed to `-blocks-storage.*`
  - `-experimental.store-gateway.*` flags renamed to `-store-gateway.*`
  - `-experimental.querier.store-gateway-client.*` flags renamed to `-querier.store-gateway-client.*`
  - `-experimental.querier.store-gateway-addresses` flag renamed to `-querier.store-gateway-addresses`
  - `-store-gateway.replication-factor` flag renamed to `-store-gateway.sharding-ring.replication-factor`
  - `-store-gateway.tokens-file-path` flag renamed to `store-gateway.sharding-ring.tokens-file-path`
* [CHANGE] Ingester: Removed deprecated untyped record from chunks WAL. Only if you are running `v1.0` or below, it is recommended to first upgrade to `v1.1`/`v1.2`/`v1.3` and run it for a day before upgrading to `v1.4` to avoid data loss. #3115
* [CHANGE] Distributor API endpoints are no longer served unless target is set to `distributor` or `all`. #3112
* [CHANGE] Increase the default Cassandra client replication factor to 3. #3007
* [CHANGE] Blocks storage: removed the support to transfer blocks between ingesters on shutdown. When running the Cortex blocks storage, ingesters are expected to run with a persistent disk. The following metrics have been removed: #2996
  * `cortex_ingester_sent_files`
  * `cortex_ingester_received_files`
  * `cortex_ingester_received_bytes_total`
  * `cortex_ingester_sent_bytes_total`
* [CHANGE] The buckets for the `cortex_chunk_store_index_lookups_per_query` metric have been changed to 1, 2, 4, 8, 16. #3021
* [CHANGE] Blocks storage: the `operation` label value `getrange` has changed into `get_range` for the metrics `thanos_store_bucket_cache_operation_requests_total` and `thanos_store_bucket_cache_operation_hits_total`. #3000
* [CHANGE] Experimental Delete Series: `/api/v1/admin/tsdb/delete_series` and `/api/v1/admin/tsdb/cancel_delete_request` purger APIs to return status code `204` instead of `200` for success. #2946
* [CHANGE] Histogram `cortex_memcache_request_duration_seconds` `method` label value changes from `Memcached.Get` to `Memcached.GetBatched` for batched lookups, and is not reported for non-batched lookups (label value `Memcached.GetMulti` remains, and had exactly the same value as `Get` in nonbatched lookups).  The same change applies to tracing spans. #3046
* [CHANGE] TLS server validation is now enabled by default, a new parameter `tls_insecure_skip_verify` can be set to true to skip validation optionally. #3030
* [CHANGE] `cortex_ruler_config_update_failures_total` has been removed in favor of `cortex_ruler_config_last_reload_successful`. #3056
* [CHANGE] `ruler.evaluation_delay_duration` field in YAML config has been moved and renamed to `limits.ruler_evaluation_delay_duration`. #3098
* [CHANGE] Removed obsolete `results_cache.max_freshness` from YAML config (deprecated since Cortex 1.2). #3145
* [CHANGE] Removed obsolete `-promql.lookback-delta` option (deprecated since Cortex 1.2, replaced with `-querier.lookback-delta`). #3144
* [CHANGE] Cache: added support for Redis Cluster and Redis Sentinel. #2961
  - The following changes have been made in Redis configuration:
   - `-redis.master_name` added
   - `-redis.db` added
   - `-redis.max-active-conns` changed to `-redis.pool-size`
   - `-redis.max-conn-lifetime` changed to `-redis.max-connection-age`
   - `-redis.max-idle-conns` removed
   - `-redis.wait-on-pool-exhaustion` removed
* [CHANGE] TLS configuration for gRPC, HTTP and etcd clients is now marked as experimental. These features are not yet fully baked, and we expect possible small breaking changes in Cortex 1.5. #3198
* [CHANGE] Fixed store-gateway CLI flags inconsistencies. #3201
  - `-store-gateway.replication-factor` flag renamed to `-store-gateway.sharding-ring.replication-factor`
  - `-store-gateway.tokens-file-path` flag renamed to `store-gateway.sharding-ring.tokens-file-path`
* [FEATURE] Logging of the source IP passed along by a reverse proxy is now supported by setting the `-server.log-source-ips-enabled`. For non standard headers the settings `-server.log-source-ips-header` and `-server.log-source-ips-regex` can be used. #2985
* [FEATURE] Blocks storage: added shuffle sharding support to store-gateway blocks sharding. Added the following additional metrics to store-gateway: #3069
  * `cortex_bucket_stores_tenants_discovered`
  * `cortex_bucket_stores_tenants_synced`
* [FEATURE] Experimental blocksconvert: introduce an experimental tool `blocksconvert` to migrate long-term storage chunks to blocks. #3092 #3122 #3127 #3162
* [ENHANCEMENT] Improve the Alertmanager logging when serving requests from its API / UI. #3397
* [ENHANCEMENT] Add support for azure storage in China, German and US Government environments. #2988
* [ENHANCEMENT] Query-tee: added a small tolerance to floating point sample values comparison. #2994
* [ENHANCEMENT] Query-tee: add support for doing a passthrough of requests to preferred backend for unregistered routes #3018
* [ENHANCEMENT] Expose `storage.aws.dynamodb.backoff_config` configuration file field. #3026
* [ENHANCEMENT] Added `cortex_request_message_bytes` and `cortex_response_message_bytes` histograms to track received and sent gRPC message and HTTP request/response sizes. Added `cortex_inflight_requests` gauge to track number of inflight gRPC and HTTP requests. #3064
* [ENHANCEMENT] Publish ruler's ring metrics. #3074
* [ENHANCEMENT] Add config validation to the experimental Alertmanager API. Invalid configs are no longer accepted. #3053
* [ENHANCEMENT] Add "integration" as a label for `cortex_alertmanager_notifications_total` and `cortex_alertmanager_notifications_failed_total` metrics. #3056
* [ENHANCEMENT] Add `cortex_ruler_config_last_reload_successful` and `cortex_ruler_config_last_reload_successful_seconds` to check status of users rule manager. #3056
* [ENHANCEMENT] The configuration validation now fails if an empty YAML node has been set for a root YAML config property. #3080
* [ENHANCEMENT] Memcached dial() calls now have a circuit-breaker to avoid hammering a broken cache. #3051, #3189
* [ENHANCEMENT] `-ruler.evaluation-delay-duration` is now overridable as a per-tenant limit, `ruler_evaluation_delay_duration`. #3098
* [ENHANCEMENT] Add TLS support to etcd client. #3102
* [ENHANCEMENT] When a tenant accesses the Alertmanager UI or its API, if we have valid `-alertmanager.configs.fallback` we'll use that to start the manager and avoid failing the request. #3073
* [ENHANCEMENT] Add `DELETE api/v1/rules/{namespace}` to the Ruler. It allows all the rule groups of a namespace to be deleted. #3120
* [ENHANCEMENT] Experimental Delete Series: Retry processing of Delete requests during failures. #2926
* [ENHANCEMENT] Improve performance of QueryStream() in ingesters. #3177
* [ENHANCEMENT] Modules included in "All" target are now visible in output of `-modules` CLI flag. #3155
* [ENHANCEMENT] Added `/debug/fgprof` endpoint to debug running Cortex process using `fgprof`. This adds up to the existing `/debug/...` endpoints. #3131
* [ENHANCEMENT] Blocks storage: optimised `/api/v1/series` for blocks storage. (#2976)
* [BUGFIX] Ruler: when loading rules from "local" storage, check for directory after resolving symlink. #3137
* [BUGFIX] Query-frontend: Fixed rounding for incoming query timestamps, to be 100% Prometheus compatible. #2990
* [BUGFIX] Querier: Merge results from chunks and blocks ingesters when using streaming of results. #3013
* [BUGFIX] Querier: query /series from ingesters regardless the `-querier.query-ingesters-within` setting. #3035
* [BUGFIX] Blocks storage: Ingester is less likely to hit gRPC message size limit when streaming data to queriers. #3015
* [BUGFIX] Blocks storage: fixed memberlist support for the store-gateways and compactors ring used when blocks sharding is enabled. #3058 #3095
* [BUGFIX] Fix configuration for TLS server validation, TLS skip verify was hardcoded to true for all TLS configurations and prevented validation of server certificates. #3030
* [BUGFIX] Fixes the Alertmanager panicking when no `-alertmanager.web.external-url` is provided. #3017
* [BUGFIX] Fixes the registration of the Alertmanager API metrics `cortex_alertmanager_alerts_received_total` and `cortex_alertmanager_alerts_invalid_total`. #3065
* [BUGFIX] Fixes `flag needs an argument: -config.expand-env` error. #3087
* [BUGFIX] An index optimisation actually slows things down when using caching. Moved it to the right location. #2973
* [BUGFIX] Ingester: If push request contained both valid and invalid samples, valid samples were ingested but not stored to WAL of the chunks storage. This has been fixed. #3067
* [BUGFIX] Cassandra: fixed consistency setting in the CQL session when creating the keyspace. #3105
* [BUGFIX] Ruler: Config API would return both the `record` and `alert` in `YAML` response keys even when one of them must be empty. #3120
* [BUGFIX] Index page now uses configured HTTP path prefix when creating links. #3126
* [BUGFIX] Purger: fixed deadlock when reloading of tombstones failed. #3182
* [BUGFIX] Fixed panic in flusher job, when error writing chunks to the store would cause "idle" chunks to be flushed, which triggered panic. #3140
* [BUGFIX] Index page no longer shows links that are not valid for running Cortex instance. #3133
* [BUGFIX] Configs: prevent validation of templates to fail when using template functions. #3157
* [BUGFIX] Configuring the S3 URL with an `@` but without username and password doesn't enable the AWS static credentials anymore. #3170
* [BUGFIX] Limit errors on ranged queries (`api/v1/query_range`) no longer return a status code `500` but `422` instead. #3167
* [BUGFIX] Handle hash-collisions in the query path. Before this fix, Cortex could occasionally mix up two different series in a query, leading to invalid results, when `-querier.ingester-streaming` was used. #3192

## 1.3.0 / 2020-08-21

* [CHANGE] Replace the metric `cortex_alertmanager_configs` with `cortex_alertmanager_config_invalid` exposed by Alertmanager. #2960
* [CHANGE] Experimental Delete Series: Change target flag for purger from `data-purger` to `purger`. #2777
* [CHANGE] Experimental blocks storage: The max concurrent queries against the long-term storage, configured via `-experimental.blocks-storage.bucket-store.max-concurrent`, is now a limit shared across all tenants and not a per-tenant limit anymore. The default value has changed from `20` to `100` and the following new metrics have been added: #2797
  * `cortex_bucket_stores_gate_queries_concurrent_max`
  * `cortex_bucket_stores_gate_queries_in_flight`
  * `cortex_bucket_stores_gate_duration_seconds`
* [CHANGE] Metric `cortex_ingester_flush_reasons` has been renamed to `cortex_ingester_flushing_enqueued_series_total`, and new metric `cortex_ingester_flushing_dequeued_series_total` with `outcome` label (superset of reason) has been added. #2802 #2818 #2998
* [CHANGE] Experimental Delete Series: Metric `cortex_purger_oldest_pending_delete_request_age_seconds` would track age of delete requests since they are over their cancellation period instead of their creation time. #2806
* [CHANGE] Experimental blocks storage: the store-gateway service is required in a Cortex cluster running with the experimental blocks storage. Removed the `-experimental.tsdb.store-gateway-enabled` CLI flag and `store_gateway_enabled` YAML config option. The store-gateway is now always enabled when the storage engine is `blocks`. #2822
* [CHANGE] Experimental blocks storage: removed support for `-experimental.blocks-storage.bucket-store.max-sample-count` flag because the implementation was flawed. To limit the number of samples/chunks processed by a single query you can set `-store.query-chunk-limit`, which is now supported by the blocks storage too. #2852
* [CHANGE] Ingester: Chunks flushed via /flush stay in memory until retention period is reached. This affects `cortex_ingester_memory_chunks` metric. #2778
* [CHANGE] Querier: the error message returned when the query time range exceeds `-store.max-query-length` has changed from `invalid query, length > limit (X > Y)` to `the query time range exceeds the limit (query length: X, limit: Y)`. #2826
* [CHANGE] Add `component` label to metrics exposed by chunk, delete and index store clients. #2774
* [CHANGE] Querier: when `-querier.query-ingesters-within` is configured, the time range of the query sent to ingesters is now manipulated to ensure the query start time is not older than 'now - query-ingesters-within'. #2904
* [CHANGE] KV: The `role` label which was a label of `multi` KV store client only has been added to metrics of every KV store client. If KV store client is not `multi`, then the value of `role` label is `primary`. #2837
* [CHANGE] Added the `engine` label to the metrics exposed by the Prometheus query engine, to distinguish between `ruler` and `querier` metrics. #2854
* [CHANGE] Added ruler to the single binary when started with `-target=all` (default). #2854
* [CHANGE] Experimental blocks storage: compact head when opening TSDB. This should only affect ingester startup after it was unable to compact head in previous run. #2870
* [CHANGE] Metric `cortex_overrides_last_reload_successful` has been renamed to `cortex_runtime_config_last_reload_successful`. #2874
* [CHANGE] HipChat support has been removed from the alertmanager (because removed from the Prometheus upstream too). #2902
* [CHANGE] Add constant label `name` to metric `cortex_cache_request_duration_seconds`. #2903
* [CHANGE] Add `user` label to metric `cortex_query_frontend_queue_length`. #2939
* [CHANGE] Experimental blocks storage: cleaned up the config and renamed "TSDB" to "blocks storage". #2937
  - The storage engine setting value has been changed from `tsdb` to `blocks`; this affects `-store.engine` CLI flag and its respective YAML option.
  - The root level YAML config has changed from `tsdb` to `blocks_storage`
  - The prefix of all CLI flags has changed from `-experimental.tsdb.` to `-experimental.blocks-storage.`
  - The following settings have been grouped under `tsdb` property in the YAML config and their CLI flags changed:
    - `-experimental.tsdb.dir` changed to `-experimental.blocks-storage.tsdb.dir`
    - `-experimental.tsdb.block-ranges-period` changed to `-experimental.blocks-storage.tsdb.block-ranges-period`
    - `-experimental.tsdb.retention-period` changed to `-experimental.blocks-storage.tsdb.retention-period`
    - `-experimental.tsdb.ship-interval` changed to `-experimental.blocks-storage.tsdb.ship-interval`
    - `-experimental.tsdb.ship-concurrency` changed to `-experimental.blocks-storage.tsdb.ship-concurrency`
    - `-experimental.tsdb.max-tsdb-opening-concurrency-on-startup` changed to `-experimental.blocks-storage.tsdb.max-tsdb-opening-concurrency-on-startup`
    - `-experimental.tsdb.head-compaction-interval` changed to `-experimental.blocks-storage.tsdb.head-compaction-interval`
    - `-experimental.tsdb.head-compaction-concurrency` changed to `-experimental.blocks-storage.tsdb.head-compaction-concurrency`
    - `-experimental.tsdb.head-compaction-idle-timeout` changed to `-experimental.blocks-storage.tsdb.head-compaction-idle-timeout`
    - `-experimental.tsdb.stripe-size` changed to `-experimental.blocks-storage.tsdb.stripe-size`
    - `-experimental.tsdb.wal-compression-enabled` changed to `-experimental.blocks-storage.tsdb.wal-compression-enabled`
    - `-experimental.tsdb.flush-blocks-on-shutdown` changed to `-experimental.blocks-storage.tsdb.flush-blocks-on-shutdown`
* [CHANGE] Flags `-bigtable.grpc-use-gzip-compression`, `-ingester.client.grpc-use-gzip-compression`, `-querier.frontend-client.grpc-use-gzip-compression` are now deprecated. #2940
* [CHANGE] Limit errors reported by ingester during query-time now return HTTP status code 422. #2941
* [FEATURE] Introduced `ruler.for-outage-tolerance`, Max time to tolerate outage for restoring "for" state of alert. #2783
* [FEATURE] Introduced `ruler.for-grace-period`, Minimum duration between alert and restored "for" state. This is maintained only for alerts with configured "for" time greater than grace period. #2783
* [FEATURE] Introduced `ruler.resend-delay`, Minimum amount of time to wait before resending an alert to Alertmanager. #2783
* [FEATURE] Ruler: added `local` filesystem support to store rules (read-only). #2854
* [ENHANCEMENT] Upgraded Docker base images to `alpine:3.12`. #2862
* [ENHANCEMENT] Experimental: Querier can now optionally query secondary store. This is specified by using `-querier.second-store-engine` option, with values `chunks` or `blocks`. Standard configuration options for this store are used. Additionally, this querying can be configured to happen only for queries that need data older than `-querier.use-second-store-before-time`. Default value of zero will always query secondary store. #2747
* [ENHANCEMENT] Query-tee: increased the `cortex_querytee_request_duration_seconds` metric buckets granularity. #2799
* [ENHANCEMENT] Query-tee: fail to start if the configured `-backend.preferred` is unknown. #2799
* [ENHANCEMENT] Ruler: Added the following metrics: #2786
  * `cortex_prometheus_notifications_latency_seconds`
  * `cortex_prometheus_notifications_errors_total`
  * `cortex_prometheus_notifications_sent_total`
  * `cortex_prometheus_notifications_dropped_total`
  * `cortex_prometheus_notifications_queue_length`
  * `cortex_prometheus_notifications_queue_capacity`
  * `cortex_prometheus_notifications_alertmanagers_discovered`
* [ENHANCEMENT] The behavior of the `/ready` was changed for the query frontend to indicate when it was ready to accept queries. This is intended for use by a read path load balancer that would want to wait for the frontend to have attached queriers before including it in the backend. #2733
* [ENHANCEMENT] Experimental Delete Series: Add support for deletion of chunks for remaining stores. #2801
* [ENHANCEMENT] Add `-modules` command line flag to list possible values for `-target`. Also, log warning if given target is internal component. #2752
* [ENHANCEMENT] Added `-ingester.flush-on-shutdown-with-wal-enabled` option to enable chunks flushing even when WAL is enabled. #2780
* [ENHANCEMENT] Query-tee: Support for custom API prefix by using `-server.path-prefix` option. #2814
* [ENHANCEMENT] Query-tee: Forward `X-Scope-OrgId` header to backend, if present in the request. #2815
* [ENHANCEMENT] Experimental blocks storage: Added `-experimental.blocks-storage.tsdb.head-compaction-idle-timeout` option to force compaction of data in memory into a block. #2803
* [ENHANCEMENT] Experimental blocks storage: Added support for flushing blocks via `/flush`, `/shutdown` (previously these only worked for chunks storage) and by using `-experimental.blocks-storage.tsdb.flush-blocks-on-shutdown` option. #2794
* [ENHANCEMENT] Experimental blocks storage: Added support to enforce max query time range length via `-store.max-query-length`. #2826
* [ENHANCEMENT] Experimental blocks storage: Added support to limit the max number of chunks that can be fetched from the long-term storage while executing a query. The limit is enforced both in the querier and store-gateway, and is configurable via `-store.query-chunk-limit`. #2852 #2922
* [ENHANCEMENT] Ingester: Added new metric `cortex_ingester_flush_series_in_progress` that reports number of ongoing flush-series operations. Useful when calling `/flush` handler: if `cortex_ingester_flush_queue_length + cortex_ingester_flush_series_in_progress` is 0, all flushes are finished. #2778
* [ENHANCEMENT] Memberlist members can join cluster via SRV records. #2788
* [ENHANCEMENT] Added configuration options for chunks s3 client. #2831
  * `s3.endpoint`
  * `s3.region`
  * `s3.access-key-id`
  * `s3.secret-access-key`
  * `s3.insecure`
  * `s3.sse-encryption`
  * `s3.http.idle-conn-timeout`
  * `s3.http.response-header-timeout`
  * `s3.http.insecure-skip-verify`
* [ENHANCEMENT] Prometheus upgraded. #2798 #2849 #2867 #2902 #2918
  * Optimized labels regex matchers for patterns containing literals (eg. `foo.*`, `.*foo`, `.*foo.*`)
* [ENHANCEMENT] Add metric `cortex_ruler_config_update_failures_total` to Ruler to track failures of loading rules files. #2857
* [ENHANCEMENT] Experimental Alertmanager: Alertmanager configuration persisted to object storage using an experimental API that accepts and returns YAML-based Alertmanager configuration. #2768
* [ENHANCEMENT] Ruler: `-ruler.alertmanager-url` now supports multiple URLs. Each URL is treated as a separate Alertmanager group. Support for multiple Alertmanagers in a group can be achieved by using DNS service discovery. #2851
* [ENHANCEMENT] Experimental blocks storage: Cortex Flusher now works with blocks engine. Flusher needs to be provided with blocks-engine configuration, existing Flusher flags are not used (they are only relevant for chunks engine). Note that flush errors are only reported via log. #2877
* [ENHANCEMENT] Flusher: Added `-flusher.exit-after-flush` option (defaults to true) to control whether Cortex should stop completely after Flusher has finished its work. #2877
* [ENHANCEMENT] Added metrics `cortex_config_hash` and `cortex_runtime_config_hash` to expose hash of the currently active config file. #2874
* [ENHANCEMENT] Logger: added JSON logging support, configured via the `-log.format=json` CLI flag or its respective YAML config option. #2386
* [ENHANCEMENT] Added new flags `-bigtable.grpc-compression`, `-ingester.client.grpc-compression`, `-querier.frontend-client.grpc-compression` to configure compression used by gRPC. Valid values are `gzip`, `snappy`, or empty string (no compression, default). #2940
* [ENHANCEMENT] Clarify limitations of the `/api/v1/series`, `/api/v1/labels` and `/api/v1/label/{name}/values` endpoints. #2953
* [ENHANCEMENT] Ingester: added `Dropped` outcome to metric `cortex_ingester_flushing_dequeued_series_total`. #2998
* [BUGFIX] Fixed a bug with `api/v1/query_range` where no responses would return null values for `result` and empty values for `resultType`. #2962
* [BUGFIX] Fixed a bug in the index intersect code causing storage to return more chunks/series than required. #2796
* [BUGFIX] Fixed the number of reported keys in the background cache queue. #2764
* [BUGFIX] Fix race in processing of headers in sharded queries. #2762
* [BUGFIX] Query Frontend: Do not re-split sharded requests around ingester boundaries. #2766
* [BUGFIX] Experimental Delete Series: Fixed a problem with cache generation numbers prefixed to cache keys. #2800
* [BUGFIX] Ingester: Flushing chunks via `/flush` endpoint could previously lead to panic, if chunks were already flushed before and then removed from memory during the flush caused by `/flush` handler. Immediate flush now doesn't cause chunks to be flushed again. Samples received during flush triggered via `/flush` handler are no longer discarded. #2778
* [BUGFIX] Prometheus upgraded. #2849
  * Fixed unknown symbol error during head compaction
* [BUGFIX] Fix panic when using cassandra as store for both index and delete requests. #2774
* [BUGFIX] Experimental Delete Series: Fixed a data race in Purger. #2817
* [BUGFIX] KV: Fixed a bug that triggered a panic due to metrics being registered with the same name but different labels when using a `multi` configured KV client. #2837
* [BUGFIX] Query-frontend: Fix passing HTTP `Host` header if `-frontend.downstream-url` is configured. #2880
* [BUGFIX] Ingester: Improve time-series distribution when `-experimental.distributor.user-subring-size` is enabled. #2887
* [BUGFIX] Set content type to `application/x-protobuf` for remote_read responses. #2915
* [BUGFIX] Fixed ruler and store-gateway instance registration in the ring (when sharding is enabled) when a new instance replaces abruptly terminated one, and the only difference between the two instances is the address. #2954
* [BUGFIX] Fixed `Missing chunks and index config causing silent failure` Absence of chunks and index from schema config is not validated. #2732
* [BUGFIX] Fix panic caused by KVs from boltdb being used beyond their life. #2971
* [BUGFIX] Experimental blocks storage: `/api/v1/series`, `/api/v1/labels` and `/api/v1/label/{name}/values` only query the TSDB head regardless of the configured `-experimental.blocks-storage.tsdb.retention-period`. #2974
* [BUGFIX] Ingester: Avoid indefinite checkpointing in case of surge in number of series. #2955
* [BUGFIX] Querier: query /series from ingesters regardless the `-querier.query-ingesters-within` setting. #3035
* [BUGFIX] Ruler: fixed an unintentional breaking change introduced in the ruler's `alertmanager_url` YAML config option, which changed the value from a string to a list of strings. #2989

## 1.2.0 / 2020-07-01

* [CHANGE] Metric `cortex_kv_request_duration_seconds` now includes `name` label to denote which client is being used as well as the `backend` label to denote the KV backend implementation in use. #2648
* [CHANGE] Experimental Ruler: Rule groups persisted to object storage using the experimental API have an updated object key encoding to better handle special characters. Rule groups previously-stored using object storage must be renamed to the new format. #2646
* [CHANGE] Query Frontend now uses Round Robin to choose a tenant queue to service next. #2553
* [CHANGE] `-promql.lookback-delta` is now deprecated and has been replaced by `-querier.lookback-delta` along with `lookback_delta` entry under `querier` in the config file. `-promql.lookback-delta` will be removed in v1.4.0. #2604
* [CHANGE] Experimental TSDB: removed `-experimental.tsdb.bucket-store.binary-index-header-enabled` flag. Now the binary index-header is always enabled.
* [CHANGE] Experimental TSDB: Renamed index-cache metrics to use original metric names from Thanos, as Cortex is not aggregating them in any way: #2627
  * `cortex_<service>_blocks_index_cache_items_evicted_total` => `thanos_store_index_cache_items_evicted_total{name="index-cache"}`
  * `cortex_<service>_blocks_index_cache_items_added_total` => `thanos_store_index_cache_items_added_total{name="index-cache"}`
  * `cortex_<service>_blocks_index_cache_requests_total` => `thanos_store_index_cache_requests_total{name="index-cache"}`
  * `cortex_<service>_blocks_index_cache_items_overflowed_total` => `thanos_store_index_cache_items_overflowed_total{name="index-cache"}`
  * `cortex_<service>_blocks_index_cache_hits_total` => `thanos_store_index_cache_hits_total{name="index-cache"}`
  * `cortex_<service>_blocks_index_cache_items` => `thanos_store_index_cache_items{name="index-cache"}`
  * `cortex_<service>_blocks_index_cache_items_size_bytes` => `thanos_store_index_cache_items_size_bytes{name="index-cache"}`
  * `cortex_<service>_blocks_index_cache_total_size_bytes` => `thanos_store_index_cache_total_size_bytes{name="index-cache"}`
  * `cortex_<service>_blocks_index_cache_memcached_operations_total` =>  `thanos_memcached_operations_total{name="index-cache"}`
  * `cortex_<service>_blocks_index_cache_memcached_operation_failures_total` =>  `thanos_memcached_operation_failures_total{name="index-cache"}`
  * `cortex_<service>_blocks_index_cache_memcached_operation_duration_seconds` =>  `thanos_memcached_operation_duration_seconds{name="index-cache"}`
  * `cortex_<service>_blocks_index_cache_memcached_operation_skipped_total` =>  `thanos_memcached_operation_skipped_total{name="index-cache"}`
* [CHANGE] Experimental TSDB: Renamed metrics in bucket stores: #2627
  * `cortex_<service>_blocks_meta_syncs_total` => `cortex_blocks_meta_syncs_total{component="<service>"}`
  * `cortex_<service>_blocks_meta_sync_failures_total` => `cortex_blocks_meta_sync_failures_total{component="<service>"}`
  * `cortex_<service>_blocks_meta_sync_duration_seconds` => `cortex_blocks_meta_sync_duration_seconds{component="<service>"}`
  * `cortex_<service>_blocks_meta_sync_consistency_delay_seconds` => `cortex_blocks_meta_sync_consistency_delay_seconds{component="<service>"}`
  * `cortex_<service>_blocks_meta_synced` => `cortex_blocks_meta_synced{component="<service>"}`
  * `cortex_<service>_bucket_store_block_loads_total` => `cortex_bucket_store_block_loads_total{component="<service>"}`
  * `cortex_<service>_bucket_store_block_load_failures_total` => `cortex_bucket_store_block_load_failures_total{component="<service>"}`
  * `cortex_<service>_bucket_store_block_drops_total` => `cortex_bucket_store_block_drops_total{component="<service>"}`
  * `cortex_<service>_bucket_store_block_drop_failures_total` => `cortex_bucket_store_block_drop_failures_total{component="<service>"}`
  * `cortex_<service>_bucket_store_blocks_loaded` => `cortex_bucket_store_blocks_loaded{component="<service>"}`
  * `cortex_<service>_bucket_store_series_data_touched` => `cortex_bucket_store_series_data_touched{component="<service>"}`
  * `cortex_<service>_bucket_store_series_data_fetched` => `cortex_bucket_store_series_data_fetched{component="<service>"}`
  * `cortex_<service>_bucket_store_series_data_size_touched_bytes` => `cortex_bucket_store_series_data_size_touched_bytes{component="<service>"}`
  * `cortex_<service>_bucket_store_series_data_size_fetched_bytes` => `cortex_bucket_store_series_data_size_fetched_bytes{component="<service>"}`
  * `cortex_<service>_bucket_store_series_blocks_queried` => `cortex_bucket_store_series_blocks_queried{component="<service>"}`
  * `cortex_<service>_bucket_store_series_get_all_duration_seconds` => `cortex_bucket_store_series_get_all_duration_seconds{component="<service>"}`
  * `cortex_<service>_bucket_store_series_merge_duration_seconds` => `cortex_bucket_store_series_merge_duration_seconds{component="<service>"}`
  * `cortex_<service>_bucket_store_series_refetches_total` => `cortex_bucket_store_series_refetches_total{component="<service>"}`
  * `cortex_<service>_bucket_store_series_result_series` => `cortex_bucket_store_series_result_series{component="<service>"}`
  * `cortex_<service>_bucket_store_cached_postings_compressions_total` => `cortex_bucket_store_cached_postings_compressions_total{component="<service>"}`
  * `cortex_<service>_bucket_store_cached_postings_compression_errors_total` => `cortex_bucket_store_cached_postings_compression_errors_total{component="<service>"}`
  * `cortex_<service>_bucket_store_cached_postings_compression_time_seconds` => `cortex_bucket_store_cached_postings_compression_time_seconds{component="<service>"}`
  * `cortex_<service>_bucket_store_cached_postings_original_size_bytes_total` => `cortex_bucket_store_cached_postings_original_size_bytes_total{component="<service>"}`
  * `cortex_<service>_bucket_store_cached_postings_compressed_size_bytes_total` => `cortex_bucket_store_cached_postings_compressed_size_bytes_total{component="<service>"}`
  * `cortex_<service>_blocks_sync_seconds` => `cortex_bucket_stores_blocks_sync_seconds{component="<service>"}`
  * `cortex_<service>_blocks_last_successful_sync_timestamp_seconds` => `cortex_bucket_stores_blocks_last_successful_sync_timestamp_seconds{component="<service>"}`
* [CHANGE] Available command-line flags are printed to stdout, and only when requested via `-help`. Using invalid flag no longer causes printing of all available flags. #2691
* [CHANGE] Experimental Memberlist ring: randomize gossip node names to avoid conflicts when running multiple clients on the same host, or reusing host names (eg. pods in statefulset). Node name randomization can be disabled by using `-memberlist.randomize-node-name=false`. #2715
* [CHANGE] Memberlist KV client is no longer considered experimental. #2725
* [CHANGE] Experimental Delete Series: Make delete request cancellation duration configurable. #2760
* [CHANGE] Removed `-store.fullsize-chunks` option which was undocumented and unused (it broke ingester hand-overs). #2656
* [CHANGE] Query with no metric name that has previously resulted in HTTP status code 500 now returns status code 422 instead. #2571
* [FEATURE] TLS config options added for GRPC clients in Querier (Query-frontend client & Ingester client), Ruler, Store Gateway, as well as HTTP client in Config store client. #2502
* [FEATURE] The flag `-frontend.max-cache-freshness` is now supported within the limits overrides, to specify per-tenant max cache freshness values. The corresponding YAML config parameter has been changed from `results_cache.max_freshness` to `limits_config.max_cache_freshness`. The legacy YAML config parameter (`results_cache.max_freshness`) will continue to be supported till Cortex release `v1.4.0`. #2609
* [FEATURE] Experimental gRPC Store: Added support to 3rd parties index and chunk stores using gRPC client/server plugin mechanism. #2220
* [FEATURE] Add `-cassandra.table-options` flag to customize table options of Cassandra when creating the index or chunk table. #2575
* [ENHANCEMENT] Propagate GOPROXY value when building `build-image`. This is to help the builders building the code in a Network where default Go proxy is not accessible (e.g. when behind some corporate VPN). #2741
* [ENHANCEMENT] Querier: Added metric `cortex_querier_request_duration_seconds` for all requests to the querier. #2708
* [ENHANCEMENT] Cortex is now built with Go 1.14. #2480 #2749 #2753
* [ENHANCEMENT] Experimental TSDB: added the following metrics to the ingester: #2580 #2583 #2589 #2654
  * `cortex_ingester_tsdb_appender_add_duration_seconds`
  * `cortex_ingester_tsdb_appender_commit_duration_seconds`
  * `cortex_ingester_tsdb_refcache_purge_duration_seconds`
  * `cortex_ingester_tsdb_compactions_total`
  * `cortex_ingester_tsdb_compaction_duration_seconds`
  * `cortex_ingester_tsdb_wal_fsync_duration_seconds`
  * `cortex_ingester_tsdb_wal_page_flushes_total`
  * `cortex_ingester_tsdb_wal_completed_pages_total`
  * `cortex_ingester_tsdb_wal_truncations_failed_total`
  * `cortex_ingester_tsdb_wal_truncations_total`
  * `cortex_ingester_tsdb_wal_writes_failed_total`
  * `cortex_ingester_tsdb_checkpoint_deletions_failed_total`
  * `cortex_ingester_tsdb_checkpoint_deletions_total`
  * `cortex_ingester_tsdb_checkpoint_creations_failed_total`
  * `cortex_ingester_tsdb_checkpoint_creations_total`
  * `cortex_ingester_tsdb_wal_truncate_duration_seconds`
  * `cortex_ingester_tsdb_head_active_appenders`
  * `cortex_ingester_tsdb_head_series_not_found_total`
  * `cortex_ingester_tsdb_head_chunks`
  * `cortex_ingester_tsdb_mmap_chunk_corruptions_total`
  * `cortex_ingester_tsdb_head_chunks_created_total`
  * `cortex_ingester_tsdb_head_chunks_removed_total`
* [ENHANCEMENT] Experimental TSDB: added metrics useful to alert on critical conditions of the blocks storage: #2573
  * `cortex_compactor_last_successful_run_timestamp_seconds`
  * `cortex_querier_blocks_last_successful_sync_timestamp_seconds` (when store-gateway is disabled)
  * `cortex_querier_blocks_last_successful_scan_timestamp_seconds` (when store-gateway is enabled)
  * `cortex_storegateway_blocks_last_successful_sync_timestamp_seconds`
* [ENHANCEMENT] Experimental TSDB: added the flag `-experimental.tsdb.wal-compression-enabled` to allow to enable TSDB WAL compression. #2585
* [ENHANCEMENT] Experimental TSDB: Querier and store-gateway components can now use so-called "caching bucket", which can currently cache fetched chunks into shared memcached server. #2572
* [ENHANCEMENT] Ruler: Automatically remove unhealthy rulers from the ring. #2587
* [ENHANCEMENT] Query-tee: added support to `/metadata`, `/alerts`, and `/rules` endpoints #2600
* [ENHANCEMENT] Query-tee: added support to query results comparison between two different backends. The comparison is disabled by default and can be enabled via `-proxy.compare-responses=true`. #2611
* [ENHANCEMENT] Query-tee: improved the query-tee to not wait all backend responses before sending back the response to the client. The query-tee now sends back to the client first successful response, while honoring the `-backend.preferred` option. #2702
* [ENHANCEMENT] Thanos and Prometheus upgraded. #2602 #2604 #2634 #2659 #2686 #2756
  * TSDB now holds less WAL files after Head Truncation.
  * TSDB now does memory-mapping of Head chunks and reduces memory usage.
* [ENHANCEMENT] Experimental TSDB: decoupled blocks deletion from blocks compaction in the compactor, so that blocks deletion is not blocked by a busy compactor. The following metrics have been added: #2623
  * `cortex_compactor_block_cleanup_started_total`
  * `cortex_compactor_block_cleanup_completed_total`
  * `cortex_compactor_block_cleanup_failed_total`
  * `cortex_compactor_block_cleanup_last_successful_run_timestamp_seconds`
* [ENHANCEMENT] Experimental TSDB: Use shared cache for metadata. This is especially useful when running multiple querier and store-gateway components to reduce number of object store API calls. #2626 #2640
* [ENHANCEMENT] Experimental TSDB: when `-querier.query-store-after` is configured and running the experimental blocks storage, the time range of the query sent to the store is now manipulated to ensure the query end time is not more recent than 'now - query-store-after'. #2642
* [ENHANCEMENT] Experimental TSDB: small performance improvement in concurrent usage of RefCache, used during samples ingestion. #2651
* [ENHANCEMENT] The following endpoints now respond appropriately to an `Accept` header with the value `application/json` #2673
  * `/distributor/all_user_stats`
  * `/distributor/ha_tracker`
  * `/ingester/ring`
  * `/store-gateway/ring`
  * `/compactor/ring`
  * `/ruler/ring`
  * `/services`
* [ENHANCEMENT] Experimental Cassandra backend: Add `-cassandra.num-connections` to allow increasing the number of TCP connections to each Cassandra server. #2666
* [ENHANCEMENT] Experimental Cassandra backend: Use separate Cassandra clients and connections for reads and writes. #2666
* [ENHANCEMENT] Experimental Cassandra backend: Add `-cassandra.reconnect-interval` to allow specifying the reconnect interval to a Cassandra server that has been marked `DOWN` by the gocql driver. Also change the default value of the reconnect interval from `60s` to `1s`. #2687
* [ENHANCEMENT] Experimental Cassandra backend: Add option `-cassandra.convict-hosts-on-failure=false` to not convict host of being down when a request fails. #2684
* [ENHANCEMENT] Experimental TSDB: Applied a jitter to the period bucket scans in order to better distribute bucket operations over the time and increase the probability of hitting the shared cache (if configured). #2693
* [ENHANCEMENT] Experimental TSDB: Series limit per user and per metric now work in TSDB blocks. #2676
* [ENHANCEMENT] Experimental Memberlist: Added ability to periodically rejoin the memberlist cluster. #2724
* [ENHANCEMENT] Experimental Delete Series: Added the following metrics for monitoring processing of delete requests: #2730
  - `cortex_purger_load_pending_requests_attempts_total`: Number of attempts that were made to load pending requests with status.
  - `cortex_purger_oldest_pending_delete_request_age_seconds`: Age of oldest pending delete request in seconds.
  - `cortex_purger_pending_delete_requests_count`: Count of requests which are in process or are ready to be processed.
* [ENHANCEMENT] Experimental TSDB: Improved compactor to hard-delete also partial blocks with an deletion mark (even if the deletion mark threshold has not been reached). #2751
* [ENHANCEMENT] Experimental TSDB: Introduced a consistency check done by the querier to ensure all expected blocks have been queried via the store-gateway. If a block is missing on a store-gateway, the querier retries fetching series from missing blocks up to 3 times. If the consistency check fails once all retries have been exhausted, the query execution fails. The following metrics have been added: #2593 #2630 #2689 #2695
  * `cortex_querier_blocks_consistency_checks_total`
  * `cortex_querier_blocks_consistency_checks_failed_total`
  * `cortex_querier_storegateway_refetches_per_query`
* [ENHANCEMENT] Delete requests can now be canceled #2555
* [ENHANCEMENT] Table manager can now provision tables for delete store #2546
* [BUGFIX] Ruler: Ensure temporary rule files with special characters are properly mapped and cleaned up. #2506
* [BUGFIX] Fixes #2411, Ensure requests are properly routed to the prometheus api embedded in the query if `-server.path-prefix` is set. #2372
* [BUGFIX] Experimental TSDB: fixed chunk data corruption when querying back series using the experimental blocks storage. #2400
* [BUGFIX] Fixed collection of tracing spans from Thanos components used internally. #2655
* [BUGFIX] Experimental TSDB: fixed memory leak in ingesters. #2586
* [BUGFIX] QueryFrontend: fixed a situation where HTTP error is ignored and an incorrect status code is set. #2590
* [BUGFIX] Ingester: Fix an ingester starting up in the JOINING state and staying there forever. #2565
* [BUGFIX] QueryFrontend: fixed a panic (`integer divide by zero`) in the query-frontend. The query-frontend now requires the `-querier.default-evaluation-interval` config to be set to the same value of the querier. #2614
* [BUGFIX] Experimental TSDB: when the querier receives a `/series` request with a time range older than the data stored in the ingester, it now ignores the requested time range and returns known series anyway instead of returning an empty response. This aligns the behaviour with the chunks storage. #2617
* [BUGFIX] Cassandra: fixed an edge case leading to an invalid CQL query when querying the index on a Cassandra store. #2639
* [BUGFIX] Ingester: increment series per metric when recovering from WAL or transfer. #2674
* [BUGFIX] Fixed `wrong number of arguments for 'mget' command` Redis error when a query has no chunks to lookup from storage. #2700 #2796
* [BUGFIX] Ingester: Automatically remove old tmp checkpoints, fixing a potential disk space leak after an ingester crashes. #2726

## 1.1.0 / 2020-05-21

This release brings the usual mix of bugfixes and improvements. The biggest change is that WAL support for chunks is now considered to be production-ready!

Please make sure to review renamed metrics, and update your dashboards and alerts accordingly.

* [CHANGE] Added v1 API routes documented in #2327. #2372
  * Added `-http.alertmanager-http-prefix` flag which allows the configuration of the path where the Alertmanager API and UI can be reached. The default is set to `/alertmanager`.
  * Added `-http.prometheus-http-prefix` flag which allows the configuration of the path where the Prometheus API and UI can be reached. The default is set to `/prometheus`.
  * Updated the index hosted at the root prefix to point to the updated routes.
  * Legacy routes hardcoded with the `/api/prom` prefix now respect the `-http.prefix` flag.
* [CHANGE] The metrics `cortex_distributor_ingester_appends_total` and `distributor_ingester_append_failures_total` now include a `type` label to differentiate between `samples` and `metadata`. #2336
* [CHANGE] The metrics for number of chunks and bytes flushed to the chunk store are renamed. Note that previous metrics were counted pre-deduplication, while new metrics are counted after deduplication. #2463
  * `cortex_ingester_chunks_stored_total` > `cortex_chunk_store_stored_chunks_total`
  * `cortex_ingester_chunk_stored_bytes_total` > `cortex_chunk_store_stored_chunk_bytes_total`
* [CHANGE] Experimental TSDB: renamed blocks meta fetcher metrics: #2375
  * `cortex_querier_bucket_store_blocks_meta_syncs_total` > `cortex_querier_blocks_meta_syncs_total`
  * `cortex_querier_bucket_store_blocks_meta_sync_failures_total` > `cortex_querier_blocks_meta_sync_failures_total`
  * `cortex_querier_bucket_store_blocks_meta_sync_duration_seconds` > `cortex_querier_blocks_meta_sync_duration_seconds`
  * `cortex_querier_bucket_store_blocks_meta_sync_consistency_delay_seconds` > `cortex_querier_blocks_meta_sync_consistency_delay_seconds`
* [CHANGE] Experimental TSDB: Modified default values for `compactor.deletion-delay` option from 48h to 12h and `-experimental.tsdb.bucket-store.ignore-deletion-marks-delay` from 24h to 6h. #2414
* [CHANGE] WAL: Default value of `-ingester.checkpoint-enabled` changed to `true`. #2416
* [CHANGE] `trace_id` field in log files has been renamed to `traceID`. #2518
* [CHANGE] Slow query log has a different output now. Previously used `url` field has been replaced with `host` and `path`, and query parameters are logged as individual log fields with `qs_` prefix. #2520
* [CHANGE] WAL: WAL and checkpoint compression is now disabled. #2436
* [CHANGE] Update in dependency `go-kit/kit` from `v0.9.0` to `v0.10.0`. HTML escaping disabled in JSON Logger. #2535
* [CHANGE] Experimental TSDB: Removed `cortex_<service>_` prefix from Thanos objstore metrics and added `component` label to distinguish which Cortex component is doing API calls to the object storage when running in single-binary mode: #2568
  - `cortex_<service>_thanos_objstore_bucket_operations_total` renamed to `thanos_objstore_bucket_operations_total{component="<name>"}`
  - `cortex_<service>_thanos_objstore_bucket_operation_failures_total` renamed to `thanos_objstore_bucket_operation_failures_total{component="<name>"}`
  - `cortex_<service>_thanos_objstore_bucket_operation_duration_seconds` renamed to `thanos_objstore_bucket_operation_duration_seconds{component="<name>"}`
  - `cortex_<service>_thanos_objstore_bucket_last_successful_upload_time` renamed to `thanos_objstore_bucket_last_successful_upload_time{component="<name>"}`
* [CHANGE] FIFO cache: The `-<prefix>.fifocache.size` CLI flag has been renamed to `-<prefix>.fifocache.max-size-items` as well as its YAML config option `size` renamed to `max_size_items`. #2319
* [FEATURE] Ruler: The `-ruler.evaluation-delay` flag was added to allow users to configure a default evaluation delay for all rules in cortex. The default value is 0 which is the current behavior. #2423
* [FEATURE] Experimental: Added a new object storage client for OpenStack Swift. #2440
* [FEATURE] TLS config options added to the Server. #2535
* [FEATURE] Experimental: Added support for `/api/v1/metadata` Prometheus-based endpoint. #2549
* [FEATURE] Add ability to limit concurrent queries to Cassandra with `-cassandra.query-concurrency` flag. #2562
* [FEATURE] Experimental TSDB: Introduced store-gateway service used by the experimental blocks storage to load and query blocks. The store-gateway optionally supports blocks sharding and replication via a dedicated hash ring, configurable via `-experimental.store-gateway.sharding-enabled` and `-experimental.store-gateway.sharding-ring.*` flags. The following metrics have been added: #2433 #2458 #2469 #2523
  * `cortex_querier_storegateway_instances_hit_per_query`
* [ENHANCEMENT] Experimental TSDB: sample ingestion errors are now reported via existing `cortex_discarded_samples_total` metric. #2370
* [ENHANCEMENT] Failures on samples at distributors and ingesters return the first validation error as opposed to the last. #2383
* [ENHANCEMENT] Experimental TSDB: Added `cortex_querier_blocks_meta_synced`, which reflects current state of synced blocks over all tenants. #2392
* [ENHANCEMENT] Added `cortex_distributor_latest_seen_sample_timestamp_seconds` metric to see how far behind Prometheus servers are in sending data. #2371
* [ENHANCEMENT] FIFO cache to support eviction based on memory usage. Added `-<prefix>.fifocache.max-size-bytes` CLI flag and YAML config option `max_size_bytes` to specify memory limit of the cache. #2319, #2527
* [ENHANCEMENT] Added `-querier.worker-match-max-concurrent`. Force worker concurrency to match the `-querier.max-concurrent` option.  Overrides `-querier.worker-parallelism`.  #2456
* [ENHANCEMENT] Added the following metrics for monitoring delete requests: #2445
  - `cortex_purger_delete_requests_received_total`: Number of delete requests received per user.
  - `cortex_purger_delete_requests_processed_total`: Number of delete requests processed per user.
  - `cortex_purger_delete_requests_chunks_selected_total`: Number of chunks selected while building delete plans per user.
  - `cortex_purger_delete_requests_processing_failures_total`: Number of delete requests processing failures per user.
* [ENHANCEMENT] Single Binary: Added query-frontend to the single binary.  Single binary users will now benefit from various query-frontend features.  Primarily: sharding, parallelization, load shedding, additional caching (if configured), and query retries. #2437
* [ENHANCEMENT] Allow 1w (where w denotes week) and 1y (where y denotes year) when setting `-store.cache-lookups-older-than` and `-store.max-look-back-period`. #2454
* [ENHANCEMENT] Optimize index queries for matchers using "a|b|c"-type regex. #2446 #2475
* [ENHANCEMENT] Added per tenant metrics for queries and chunks and bytes read from chunk store: #2463
  * `cortex_chunk_store_fetched_chunks_total` and `cortex_chunk_store_fetched_chunk_bytes_total`
  * `cortex_query_frontend_queries_total` (per tenant queries counted by the frontend)
* [ENHANCEMENT] WAL: New metrics `cortex_ingester_wal_logged_bytes_total` and `cortex_ingester_checkpoint_logged_bytes_total` added to track total bytes logged to disk for WAL and checkpoints. #2497
* [ENHANCEMENT] Add de-duplicated chunks counter `cortex_chunk_store_deduped_chunks_total` which counts every chunk not sent to the store because it was already sent by another replica. #2485
* [ENHANCEMENT] Query-frontend now also logs the POST data of long queries. #2481
* [ENHANCEMENT] WAL: Ingester WAL records now have type header and the custom WAL records have been replaced by Prometheus TSDB's WAL records. Old records will not be supported from 1.3 onwards. Note: once this is deployed, you cannot downgrade without data loss. #2436
* [ENHANCEMENT] Redis Cache: Added `idle_timeout`, `wait_on_pool_exhaustion` and `max_conn_lifetime` options to redis cache configuration. #2550
* [ENHANCEMENT] WAL: the experimental tag has been removed on the WAL in ingesters. #2560
* [ENHANCEMENT] Use newer AWS API for paginated queries - removes 'Deprecated' message from logfiles. #2452
* [ENHANCEMENT] Experimental memberlist: Add retry with backoff on memberlist join other members. #2705
* [ENHANCEMENT] Experimental TSDB: when the store-gateway sharding is enabled, unhealthy store-gateway instances are automatically removed from the ring after 10 consecutive `-experimental.store-gateway.sharding-ring.heartbeat-timeout` periods. #2526
* [BUGFIX] Ruler: Ensure temporary rule files with special characters are properly mapped and cleaned up. #2506
* [BUGFIX] Ensure requests are properly routed to the prometheus api embedded in the query if `-server.path-prefix` is set. Fixes #2411. #2372
* [BUGFIX] Experimental TSDB: Fixed chunk data corruption when querying back series using the experimental blocks storage. #2400
* [BUGFIX] Cassandra Storage: Fix endpoint TLS host verification. #2109
* [BUGFIX] Experimental TSDB: Fixed response status code from `422` to `500` when an error occurs while iterating chunks with the experimental blocks storage. #2402
* [BUGFIX] Ring: Fixed a situation where upgrading from pre-1.0 cortex with a rolling strategy caused new 1.0 ingesters to lose their zone value in the ring until manually forced to re-register. #2404
* [BUGFIX] Distributor: `/all_user_stats` now show API and Rule Ingest Rate correctly. #2457
* [BUGFIX] Fixed `version`, `revision` and `branch` labels exported by the `cortex_build_info` metric. #2468
* [BUGFIX] QueryFrontend: fixed a situation where span context missed when downstream_url is used. #2539
* [BUGFIX] Querier: Fixed a situation where querier would crash because of an unresponsive frontend instance. #2569

## 1.0.1 / 2020-04-23

* [BUGFIX] Fix gaps when querying ingesters with replication factor = 3 and 2 ingesters in the cluster. #2503

## 1.0.0 / 2020-04-02

This is the first major release of Cortex. We made a lot of **breaking changes** in this release which have been detailed below. Please also see the stability guarantees we provide as part of a major release: https://cortexmetrics.io/docs/configuration/v1guarantees/

* [CHANGE] Remove the following deprecated flags: #2339
  - `-metrics.error-rate-query` (use `-metrics.write-throttle-query` instead).
  - `-store.cardinality-cache-size` (use `-store.index-cache-read.enable-fifocache` and `-store.index-cache-read.fifocache.size` instead).
  - `-store.cardinality-cache-validity` (use `-store.index-cache-read.enable-fifocache` and `-store.index-cache-read.fifocache.duration` instead).
  - `-distributor.limiter-reload-period` (flag unused)
  - `-ingester.claim-on-rollout` (flag unused)
  - `-ingester.normalise-tokens` (flag unused)
* [CHANGE] Renamed YAML file options to be more consistent. See [full config file changes below](#config-file-breaking-changes). #2273
* [CHANGE] AWS based autoscaling has been removed. You can only use metrics based autoscaling now. `-applicationautoscaling.url` has been removed. See https://cortexmetrics.io/docs/production/aws/#dynamodb-capacity-provisioning on how to migrate. #2328
* [CHANGE] Renamed the `memcache.write-back-goroutines` and `memcache.write-back-buffer` flags to `background.write-back-concurrency` and `background.write-back-buffer`. This affects the following flags: #2241
  - `-frontend.memcache.write-back-buffer` --> `-frontend.background.write-back-buffer`
  - `-frontend.memcache.write-back-goroutines` --> `-frontend.background.write-back-concurrency`
  - `-store.index-cache-read.memcache.write-back-buffer` --> `-store.index-cache-read.background.write-back-buffer`
  - `-store.index-cache-read.memcache.write-back-goroutines` --> `-store.index-cache-read.background.write-back-concurrency`
  - `-store.index-cache-write.memcache.write-back-buffer` --> `-store.index-cache-write.background.write-back-buffer`
  - `-store.index-cache-write.memcache.write-back-goroutines` --> `-store.index-cache-write.background.write-back-concurrency`
  - `-memcache.write-back-buffer` --> `-store.chunks-cache.background.write-back-buffer`. Note the next change log for the difference.
  - `-memcache.write-back-goroutines` --> `-store.chunks-cache.background.write-back-concurrency`. Note the next change log for the difference.

* [CHANGE] Renamed the chunk cache flags to have `store.chunks-cache.` as prefix. This means the following flags have been changed: #2241
  - `-cache.enable-fifocache` --> `-store.chunks-cache.cache.enable-fifocache`
  - `-default-validity` --> `-store.chunks-cache.default-validity`
  - `-fifocache.duration` --> `-store.chunks-cache.fifocache.duration`
  - `-fifocache.size` --> `-store.chunks-cache.fifocache.size`
  - `-memcache.write-back-buffer` --> `-store.chunks-cache.background.write-back-buffer`. Note the previous change log for the difference.
  - `-memcache.write-back-goroutines` --> `-store.chunks-cache.background.write-back-concurrency`. Note the previous change log for the difference.
  - `-memcached.batchsize` --> `-store.chunks-cache.memcached.batchsize`
  - `-memcached.consistent-hash` --> `-store.chunks-cache.memcached.consistent-hash`
  - `-memcached.expiration` --> `-store.chunks-cache.memcached.expiration`
  - `-memcached.hostname` --> `-store.chunks-cache.memcached.hostname`
  - `-memcached.max-idle-conns` --> `-store.chunks-cache.memcached.max-idle-conns`
  - `-memcached.parallelism` --> `-store.chunks-cache.memcached.parallelism`
  - `-memcached.service` --> `-store.chunks-cache.memcached.service`
  - `-memcached.timeout` --> `-store.chunks-cache.memcached.timeout`
  - `-memcached.update-interval` --> `-store.chunks-cache.memcached.update-interval`
  - `-redis.enable-tls` --> `-store.chunks-cache.redis.enable-tls`
  - `-redis.endpoint` --> `-store.chunks-cache.redis.endpoint`
  - `-redis.expiration` --> `-store.chunks-cache.redis.expiration`
  - `-redis.max-active-conns` --> `-store.chunks-cache.redis.max-active-conns`
  - `-redis.max-idle-conns` --> `-store.chunks-cache.redis.max-idle-conns`
  - `-redis.password` --> `-store.chunks-cache.redis.password`
  - `-redis.timeout` --> `-store.chunks-cache.redis.timeout`
* [CHANGE] Rename the `-store.chunk-cache-stubs` to `-store.chunks-cache.cache-stubs` to be more inline with above. #2241
* [CHANGE] Change prefix of flags `-dynamodb.periodic-table.*` to `-table-manager.index-table.*`. #2359
* [CHANGE] Change prefix of flags `-dynamodb.chunk-table.*` to `-table-manager.chunk-table.*`. #2359
* [CHANGE] Change the following flags: #2359
  - `-dynamodb.poll-interval` --> `-table-manager.poll-interval`
  - `-dynamodb.periodic-table.grace-period` --> `-table-manager.periodic-table.grace-period`
* [CHANGE] Renamed the following flags: #2273
  - `-dynamodb.chunk.gang.size` --> `-dynamodb.chunk-gang-size`
  - `-dynamodb.chunk.get.max.parallelism` --> `-dynamodb.chunk-get-max-parallelism`
* [CHANGE] Don't support mixed time units anymore for duration. For example, 168h5m0s doesn't work anymore, please use just one unit (s|m|h|d|w|y). #2252
* [CHANGE] Utilize separate protos for rule state and storage. Experimental ruler API will not be functional until the rollout is complete. #2226
* [CHANGE] Frontend worker in querier now starts after all Querier module dependencies are started. This fixes issue where frontend worker started to send queries to querier before it was ready to serve them (mostly visible when using experimental blocks storage). #2246
* [CHANGE] Lifecycler component now enters Failed state on errors, and doesn't exit the process. (Important if you're vendoring Cortex and use Lifecycler) #2251
* [CHANGE] `/ready` handler now returns 200 instead of 204. #2330
* [CHANGE] Better defaults for the following options: #2344
  - `-<prefix>.consul.consistent-reads`: Old default: `true`, new default: `false`. This reduces the load on Consul.
  - `-<prefix>.consul.watch-rate-limit`: Old default: 0, new default: 1. This rate limits the reads to 1 per second. Which is good enough for ring watches.
  - `-distributor.health-check-ingesters`: Old default: `false`, new default: `true`.
  - `-ingester.max-stale-chunk-idle`: Old default: 0, new default: 2m. This lets us expire series that we know are stale early.
  - `-ingester.spread-flushes`: Old default: false, new default: true. This allows to better de-duplicate data and use less space.
  - `-ingester.chunk-age-jitter`: Old default: 20mins, new default: 0. This is to enable the `-ingester.spread-flushes` to true.
  - `-<prefix>.memcached.batchsize`: Old default: 0, new default: 1024. This allows batching of requests and keeps the concurrent requests low.
  - `-<prefix>.memcached.consistent-hash`: Old default: false, new default: true. This allows for better cache hits when the memcaches are scaled up and down.
  - `-querier.batch-iterators`: Old default: false, new default: true.
  - `-querier.ingester-streaming`: Old default: false, new default: true.
* [CHANGE] Experimental TSDB: Added `-experimental.tsdb.bucket-store.postings-cache-compression-enabled` to enable postings compression when storing to cache. #2335
* [CHANGE] Experimental TSDB: Added `-compactor.deletion-delay`, which is time before a block marked for deletion is deleted from bucket. If not 0, blocks will be marked for deletion and compactor component will delete blocks marked for deletion from the bucket. If delete-delay is 0, blocks will be deleted straight away. Note that deleting blocks immediately can cause query failures, if store gateway / querier still has the block loaded, or compactor is ignoring the deletion because it's compacting the block at the same time. Default value is 48h. #2335
* [CHANGE] Experimental TSDB: Added `-experimental.tsdb.bucket-store.index-cache.postings-compression-enabled`, to set duration after which the blocks marked for deletion will be filtered out while fetching blocks used for querying. This option allows querier to ignore blocks that are marked for deletion with some delay. This ensures store can still serve blocks that are meant to be deleted but do not have a replacement yet. Default is 24h, half of the default value for `-compactor.deletion-delay`. #2335
* [CHANGE] Experimental TSDB: Added `-experimental.tsdb.bucket-store.index-cache.memcached.max-item-size` to control maximum size of item that is stored to memcached. Defaults to 1 MiB. #2335
* [FEATURE] Added experimental storage API to the ruler service that is enabled when the `-experimental.ruler.enable-api` is set to true #2269
  * `-ruler.storage.type` flag now allows `s3`,`gcs`, and `azure` values
  * `-ruler.storage.(s3|gcs|azure)` flags exist to allow the configuration of object clients set for rule storage
* [CHANGE] Renamed table manager metrics. #2307 #2359
  * `cortex_dynamo_sync_tables_seconds` -> `cortex_table_manager_sync_duration_seconds`
  * `cortex_dynamo_table_capacity_units` -> `cortex_table_capacity_units`
* [FEATURE] Flusher target to flush the WAL. #2075
  * `-flusher.wal-dir` for the WAL directory to recover from.
  * `-flusher.concurrent-flushes` for number of concurrent flushes.
  * `-flusher.flush-op-timeout` is duration after which a flush should timeout.
* [FEATURE] Ingesters can now have an optional availability zone set, to ensure metric replication is distributed across zones. This is set via the `-ingester.availability-zone` flag or the `availability_zone` field in the config file. #2317
* [ENHANCEMENT] Better re-use of connections to DynamoDB and S3. #2268
* [ENHANCEMENT] Reduce number of goroutines used while executing a single index query. #2280
* [ENHANCEMENT] Experimental TSDB: Add support for local `filesystem` backend. #2245
* [ENHANCEMENT] Experimental TSDB: Added memcached support for the TSDB index cache. #2290
* [ENHANCEMENT] Experimental TSDB: Removed gRPC server to communicate between querier and BucketStore. #2324
* [ENHANCEMENT] Allow 1w (where w denotes week) and 1y (where y denotes year) when setting table period and retention. #2252
* [ENHANCEMENT] Added FIFO cache metrics for current number of entries and memory usage. #2270
* [ENHANCEMENT] Output all config fields to /config API, including those with empty value. #2209
* [ENHANCEMENT] Add "missing_metric_name" and "metric_name_invalid" reasons to cortex_discarded_samples_total metric. #2346
* [ENHANCEMENT] Experimental TSDB: sample ingestion errors are now reported via existing `cortex_discarded_samples_total` metric. #2370
* [BUGFIX] Ensure user state metrics are updated if a transfer fails. #2338
* [BUGFIX] Fixed etcd client keepalive settings. #2278
* [BUGFIX] Register the metrics of the WAL. #2295
* [BUXFIX] Experimental TSDB: fixed error handling when ingesting out of bound samples. #2342

### Known issues

- This experimental blocks storage in Cortex `1.0.0` has a bug which may lead to the error `cannot iterate chunk for series` when running queries. This bug has been fixed in #2400. If you're running the experimental blocks storage, please build Cortex from `master`.

### Config file breaking changes

In this section you can find a config file diff showing the breaking changes introduced in Cortex. You can also find the [full configuration file reference doc](https://cortexmetrics.io/docs/configuration/configuration-file/) in the website.

```diff
### ingester_config

 # Period with which to attempt to flush chunks.
 # CLI flag: -ingester.flush-period
-[flushcheckperiod: <duration> | default = 1m0s]
+[flush_period: <duration> | default = 1m0s]

 # Period chunks will remain in memory after flushing.
 # CLI flag: -ingester.retain-period
-[retainperiod: <duration> | default = 5m0s]
+[retain_period: <duration> | default = 5m0s]

 # Maximum chunk idle time before flushing.
 # CLI flag: -ingester.max-chunk-idle
-[maxchunkidle: <duration> | default = 5m0s]
+[max_chunk_idle_time: <duration> | default = 5m0s]

 # Maximum chunk idle time for chunks terminating in stale markers before
 # flushing. 0 disables it and a stale series is not flushed until the
 # max-chunk-idle timeout is reached.
 # CLI flag: -ingester.max-stale-chunk-idle
-[maxstalechunkidle: <duration> | default = 0s]
+[max_stale_chunk_idle_time: <duration> | default = 2m0s]

 # Timeout for individual flush operations.
 # CLI flag: -ingester.flush-op-timeout
-[flushoptimeout: <duration> | default = 1m0s]
+[flush_op_timeout: <duration> | default = 1m0s]

 # Maximum chunk age before flushing.
 # CLI flag: -ingester.max-chunk-age
-[maxchunkage: <duration> | default = 12h0m0s]
+[max_chunk_age: <duration> | default = 12h0m0s]

-# Range of time to subtract from MaxChunkAge to spread out flushes
+# Range of time to subtract from -ingester.max-chunk-age to spread out flushes
 # CLI flag: -ingester.chunk-age-jitter
-[chunkagejitter: <duration> | default = 20m0s]
+[chunk_age_jitter: <duration> | default = 0]

 # Number of concurrent goroutines flushing to dynamodb.
 # CLI flag: -ingester.concurrent-flushes
-[concurrentflushes: <int> | default = 50]
+[concurrent_flushes: <int> | default = 50]

-# If true, spread series flushes across the whole period of MaxChunkAge
+# If true, spread series flushes across the whole period of
+# -ingester.max-chunk-age.
 # CLI flag: -ingester.spread-flushes
-[spreadflushes: <boolean> | default = false]
+[spread_flushes: <boolean> | default = true]

 # Period with which to update the per-user ingestion rates.
 # CLI flag: -ingester.rate-update-period
-[rateupdateperiod: <duration> | default = 15s]
+[rate_update_period: <duration> | default = 15s]


### querier_config

 # The maximum number of concurrent queries.
 # CLI flag: -querier.max-concurrent
-[maxconcurrent: <int> | default = 20]
+[max_concurrent: <int> | default = 20]

 # Use batch iterators to execute query, as opposed to fully materialising the
 # series in memory.  Takes precedent over the -querier.iterators flag.
 # CLI flag: -querier.batch-iterators
-[batchiterators: <boolean> | default = false]
+[batch_iterators: <boolean> | default = true]

 # Use streaming RPCs to query ingester.
 # CLI flag: -querier.ingester-streaming
-[ingesterstreaming: <boolean> | default = false]
+[ingester_streaming: <boolean> | default = true]

 # Maximum number of samples a single query can load into memory.
 # CLI flag: -querier.max-samples
-[maxsamples: <int> | default = 50000000]
+[max_samples: <int> | default = 50000000]

 # The default evaluation interval or step size for subqueries.
 # CLI flag: -querier.default-evaluation-interval
-[defaultevaluationinterval: <duration> | default = 1m0s]
+[default_evaluation_interval: <duration> | default = 1m0s]

### query_frontend_config

 # URL of downstream Prometheus.
 # CLI flag: -frontend.downstream-url
-[downstream: <string> | default = ""]
+[downstream_url: <string> | default = ""]


### ruler_config

 # URL of alerts return path.
 # CLI flag: -ruler.external.url
-[externalurl: <url> | default = ]
+[external_url: <url> | default = ]

 # How frequently to evaluate rules
 # CLI flag: -ruler.evaluation-interval
-[evaluationinterval: <duration> | default = 1m0s]
+[evaluation_interval: <duration> | default = 1m0s]

 # How frequently to poll for rule changes
 # CLI flag: -ruler.poll-interval
-[pollinterval: <duration> | default = 1m0s]
+[poll_interval: <duration> | default = 1m0s]

-storeconfig:
+storage:

 # file path to store temporary rule files for the prometheus rule managers
 # CLI flag: -ruler.rule-path
-[rulepath: <string> | default = "/rules"]
+[rule_path: <string> | default = "/rules"]

 # URL of the Alertmanager to send notifications to.
 # CLI flag: -ruler.alertmanager-url
-[alertmanagerurl: <url> | default = ]
+[alertmanager_url: <url> | default = ]

 # Use DNS SRV records to discover alertmanager hosts.
 # CLI flag: -ruler.alertmanager-discovery
-[alertmanagerdiscovery: <boolean> | default = false]
+[enable_alertmanager_discovery: <boolean> | default = false]

 # How long to wait between refreshing alertmanager hosts.
 # CLI flag: -ruler.alertmanager-refresh-interval
-[alertmanagerrefreshinterval: <duration> | default = 1m0s]
+[alertmanager_refresh_interval: <duration> | default = 1m0s]

 # If enabled requests to alertmanager will utilize the V2 API.
 # CLI flag: -ruler.alertmanager-use-v2
-[alertmanangerenablev2api: <boolean> | default = false]
+[enable_alertmanager_v2: <boolean> | default = false]

 # Capacity of the queue for notifications to be sent to the Alertmanager.
 # CLI flag: -ruler.notification-queue-capacity
-[notificationqueuecapacity: <int> | default = 10000]
+[notification_queue_capacity: <int> | default = 10000]

 # HTTP timeout duration when sending notifications to the Alertmanager.
 # CLI flag: -ruler.notification-timeout
-[notificationtimeout: <duration> | default = 10s]
+[notification_timeout: <duration> | default = 10s]

 # Distribute rule evaluation using ring backend
 # CLI flag: -ruler.enable-sharding
-[enablesharding: <boolean> | default = false]
+[enable_sharding: <boolean> | default = false]

 # Time to spend searching for a pending ruler when shutting down.
 # CLI flag: -ruler.search-pending-for
-[searchpendingfor: <duration> | default = 5m0s]
+[search_pending_for: <duration> | default = 5m0s]

 # Period with which to attempt to flush rule groups.
 # CLI flag: -ruler.flush-period
-[flushcheckperiod: <duration> | default = 1m0s]
+[flush_period: <duration> | default = 1m0s]

### alertmanager_config

 # Base path for data storage.
 # CLI flag: -alertmanager.storage.path
-[datadir: <string> | default = "data/"]
+[data_dir: <string> | default = "data/"]

 # will be used to prefix all HTTP endpoints served by Alertmanager. If omitted,
 # relevant URL components will be derived automatically.
 # CLI flag: -alertmanager.web.external-url
-[externalurl: <url> | default = ]
+[external_url: <url> | default = ]

 # How frequently to poll Cortex configs
 # CLI flag: -alertmanager.configs.poll-interval
-[pollinterval: <duration> | default = 15s]
+[poll_interval: <duration> | default = 15s]

 # Listen address for cluster.
 # CLI flag: -cluster.listen-address
-[clusterbindaddr: <string> | default = "0.0.0.0:9094"]
+[cluster_bind_address: <string> | default = "0.0.0.0:9094"]

 # Explicit address to advertise in cluster.
 # CLI flag: -cluster.advertise-address
-[clusteradvertiseaddr: <string> | default = ""]
+[cluster_advertise_address: <string> | default = ""]

 # Time to wait between peers to send notifications.
 # CLI flag: -cluster.peer-timeout
-[peertimeout: <duration> | default = 15s]
+[peer_timeout: <duration> | default = 15s]

 # Filename of fallback config to use if none specified for instance.
 # CLI flag: -alertmanager.configs.fallback
-[fallbackconfigfile: <string> | default = ""]
+[fallback_config_file: <string> | default = ""]

 # Root of URL to generate if config is http://internal.monitor
 # CLI flag: -alertmanager.configs.auto-webhook-root
-[autowebhookroot: <string> | default = ""]
+[auto_webhook_root: <string> | default = ""]

### table_manager_config

-store:
+storage:

-# How frequently to poll DynamoDB to learn our capacity.
-# CLI flag: -dynamodb.poll-interval
-[dynamodb_poll_interval: <duration> | default = 2m0s]
+# How frequently to poll backend to learn our capacity.
+# CLI flag: -table-manager.poll-interval
+[poll_interval: <duration> | default = 2m0s]

-# DynamoDB periodic tables grace period (duration which table will be
-# created/deleted before/after it's needed).
-# CLI flag: -dynamodb.periodic-table.grace-period
+# Periodic tables grace period (duration which table will be created/deleted
+# before/after it's needed).
+# CLI flag: -table-manager.periodic-table.grace-period
 [creation_grace_period: <duration> | default = 10m0s]

 index_tables_provisioning:
   # Enables on demand throughput provisioning for the storage provider (if
-  # supported). Applies only to tables which are not autoscaled
-  # CLI flag: -dynamodb.periodic-table.enable-ondemand-throughput-mode
-  [provisioned_throughput_on_demand_mode: <boolean> | default = false]
+  # supported). Applies only to tables which are not autoscaled. Supported by
+  # DynamoDB
+  # CLI flag: -table-manager.index-table.enable-ondemand-throughput-mode
+  [enable_ondemand_throughput_mode: <boolean> | default = false]


   # Enables on demand throughput provisioning for the storage provider (if
-  # supported). Applies only to tables which are not autoscaled
-  # CLI flag: -dynamodb.periodic-table.inactive-enable-ondemand-throughput-mode
-  [inactive_throughput_on_demand_mode: <boolean> | default = false]
+  # supported). Applies only to tables which are not autoscaled. Supported by
+  # DynamoDB
+  # CLI flag: -table-manager.index-table.inactive-enable-ondemand-throughput-mode
+  [enable_inactive_throughput_on_demand_mode: <boolean> | default = false]


 chunk_tables_provisioning:
   # Enables on demand throughput provisioning for the storage provider (if
-  # supported). Applies only to tables which are not autoscaled
-  # CLI flag: -dynamodb.chunk-table.enable-ondemand-throughput-mode
-  [provisioned_throughput_on_demand_mode: <boolean> | default = false]
+  # supported). Applies only to tables which are not autoscaled. Supported by
+  # DynamoDB
+  # CLI flag: -table-manager.chunk-table.enable-ondemand-throughput-mode
+  [enable_ondemand_throughput_mode: <boolean> | default = false]

### storage_config

 aws:
-  dynamodbconfig:
+  dynamodb:
     # DynamoDB endpoint URL with escaped Key and Secret encoded. If only region
     # is specified as a host, proper endpoint will be deduced. Use
     # inmemory:///<table-name> to use a mock in-memory implementation.
     # CLI flag: -dynamodb.url
-    [dynamodb: <url> | default = ]
+    [dynamodb_url: <url> | default = ]

     # DynamoDB table management requests per second limit.
     # CLI flag: -dynamodb.api-limit
-    [apilimit: <float> | default = 2]
+    [api_limit: <float> | default = 2]

     # DynamoDB rate cap to back off when throttled.
     # CLI flag: -dynamodb.throttle-limit
-    [throttlelimit: <float> | default = 10]
+    [throttle_limit: <float> | default = 10]
-
-    # ApplicationAutoscaling endpoint URL with escaped Key and Secret encoded.
-    # CLI flag: -applicationautoscaling.url
-    [applicationautoscaling: <url> | default = ]


       # Queue length above which we will scale up capacity
       # CLI flag: -metrics.target-queue-length
-      [targetqueuelen: <int> | default = 100000]
+      [target_queue_length: <int> | default = 100000]

       # Scale up capacity by this multiple
       # CLI flag: -metrics.scale-up-factor
-      [scaleupfactor: <float> | default = 1.3]
+      [scale_up_factor: <float> | default = 1.3]

       # Ignore throttling below this level (rate per second)
       # CLI flag: -metrics.ignore-throttle-below
-      [minthrottling: <float> | default = 1]
+      [ignore_throttle_below: <float> | default = 1]

       # query to fetch ingester queue length
       # CLI flag: -metrics.queue-length-query
-      [queuelengthquery: <string> | default = "sum(avg_over_time(cortex_ingester_flush_queue_length{job=\"cortex/ingester\"}[2m]))"]
+      [queue_length_query: <string> | default = "sum(avg_over_time(cortex_ingester_flush_queue_length{job=\"cortex/ingester\"}[2m]))"]

       # query to fetch throttle rates per table
       # CLI flag: -metrics.write-throttle-query
-      [throttlequery: <string> | default = "sum(rate(cortex_dynamo_throttled_total{operation=\"DynamoDB.BatchWriteItem\"}[1m])) by (table) > 0"]
+      [write_throttle_query: <string> | default = "sum(rate(cortex_dynamo_throttled_total{operation=\"DynamoDB.BatchWriteItem\"}[1m])) by (table) > 0"]

       # query to fetch write capacity usage per table
       # CLI flag: -metrics.usage-query
-      [usagequery: <string> | default = "sum(rate(cortex_dynamo_consumed_capacity_total{operation=\"DynamoDB.BatchWriteItem\"}[15m])) by (table) > 0"]
+      [write_usage_query: <string> | default = "sum(rate(cortex_dynamo_consumed_capacity_total{operation=\"DynamoDB.BatchWriteItem\"}[15m])) by (table) > 0"]

       # query to fetch read capacity usage per table
       # CLI flag: -metrics.read-usage-query
-      [readusagequery: <string> | default = "sum(rate(cortex_dynamo_consumed_capacity_total{operation=\"DynamoDB.QueryPages\"}[1h])) by (table) > 0"]
+      [read_usage_query: <string> | default = "sum(rate(cortex_dynamo_consumed_capacity_total{operation=\"DynamoDB.QueryPages\"}[1h])) by (table) > 0"]

       # query to fetch read errors per table
       # CLI flag: -metrics.read-error-query
-      [readerrorquery: <string> | default = "sum(increase(cortex_dynamo_failures_total{operation=\"DynamoDB.QueryPages\",error=\"ProvisionedThroughputExceededException\"}[1m])) by (table) > 0"]
+      [read_error_query: <string> | default = "sum(increase(cortex_dynamo_failures_total{operation=\"DynamoDB.QueryPages\",error=\"ProvisionedThroughputExceededException\"}[1m])) by (table) > 0"]

     # Number of chunks to group together to parallelise fetches (zero to
     # disable)
-    # CLI flag: -dynamodb.chunk.gang.size
-    [chunkgangsize: <int> | default = 10]
+    # CLI flag: -dynamodb.chunk-gang-size
+    [chunk_gang_size: <int> | default = 10]

     # Max number of chunk-get operations to start in parallel
-    # CLI flag: -dynamodb.chunk.get.max.parallelism
-    [chunkgetmaxparallelism: <int> | default = 32]
+    # CLI flag: -dynamodb.chunk.get-max-parallelism
+    [chunk_get_max_parallelism: <int> | default = 32]

     backoff_config:
       # Minimum delay when backing off.
       # CLI flag: -bigtable.backoff-min-period
-      [minbackoff: <duration> | default = 100ms]
+      [min_period: <duration> | default = 100ms]

       # Maximum delay when backing off.
       # CLI flag: -bigtable.backoff-max-period
-      [maxbackoff: <duration> | default = 10s]
+      [max_period: <duration> | default = 10s]

       # Number of times to backoff and retry before failing.
       # CLI flag: -bigtable.backoff-retries
-      [maxretries: <int> | default = 10]
+      [max_retries: <int> | default = 10]

   # If enabled, once a tables info is fetched, it is cached.
   # CLI flag: -bigtable.table-cache.enabled
-  [tablecacheenabled: <boolean> | default = true]
+  [table_cache_enabled: <boolean> | default = true]

   # Duration to cache tables before checking again.
   # CLI flag: -bigtable.table-cache.expiration
-  [tablecacheexpiration: <duration> | default = 30m0s]
+  [table_cache_expiration: <duration> | default = 30m0s]

 # Cache validity for active index entries. Should be no higher than
 # -ingester.max-chunk-idle.
 # CLI flag: -store.index-cache-validity
-[indexcachevalidity: <duration> | default = 5m0s]
+[index_cache_validity: <duration> | default = 5m0s]

### ingester_client_config

 grpc_client_config:
   backoff_config:
     # Minimum delay when backing off.
     # CLI flag: -ingester.client.backoff-min-period
-    [minbackoff: <duration> | default = 100ms]
+    [min_period: <duration> | default = 100ms]

     # Maximum delay when backing off.
     # CLI flag: -ingester.client.backoff-max-period
-    [maxbackoff: <duration> | default = 10s]
+    [max_period: <duration> | default = 10s]

     # Number of times to backoff and retry before failing.
     # CLI flag: -ingester.client.backoff-retries
-    [maxretries: <int> | default = 10]
+    [max_retries: <int> | default = 10]

### frontend_worker_config

-# Address of query frontend service.
+# Address of query frontend service, in host:port format.
 # CLI flag: -querier.frontend-address
-[address: <string> | default = ""]
+[frontend_address: <string> | default = ""]

 # How often to query DNS.
 # CLI flag: -querier.dns-lookup-period
-[dnslookupduration: <duration> | default = 10s]
+[dns_lookup_duration: <duration> | default = 10s]

 grpc_client_config:
   backoff_config:
     # Minimum delay when backing off.
     # CLI flag: -querier.frontend-client.backoff-min-period
-    [minbackoff: <duration> | default = 100ms]
+    [min_period: <duration> | default = 100ms]

     # Maximum delay when backing off.
     # CLI flag: -querier.frontend-client.backoff-max-period
-    [maxbackoff: <duration> | default = 10s]
+    [max_period: <duration> | default = 10s]

     # Number of times to backoff and retry before failing.
     # CLI flag: -querier.frontend-client.backoff-retries
-    [maxretries: <int> | default = 10]
+    [max_retries: <int> | default = 10]

### consul_config

 # ACL Token used to interact with Consul.
-# CLI flag: -<prefix>.consul.acltoken
-[acltoken: <string> | default = ""]
+# CLI flag: -<prefix>.consul.acl-token
+[acl_token: <string> | default = ""]

 # HTTP timeout when talking to Consul
 # CLI flag: -<prefix>.consul.client-timeout
-[httpclienttimeout: <duration> | default = 20s]
+[http_client_timeout: <duration> | default = 20s]

 # Enable consistent reads to Consul.
 # CLI flag: -<prefix>.consul.consistent-reads
-[consistentreads: <boolean> | default = true]
+[consistent_reads: <boolean> | default = false]

 # Rate limit when watching key or prefix in Consul, in requests per second. 0
 # disables the rate limit.
 # CLI flag: -<prefix>.consul.watch-rate-limit
-[watchkeyratelimit: <float> | default = 0]
+[watch_rate_limit: <float> | default = 1]

 # Burst size used in rate limit. Values less than 1 are treated as 1.
 # CLI flag: -<prefix>.consul.watch-burst-size
-[watchkeyburstsize: <int> | default = 1]
+[watch_burst_size: <int> | default = 1]


### configstore_config
 # URL of configs API server.
 # CLI flag: -<prefix>.configs.url
-[configsapiurl: <url> | default = ]
+[configs_api_url: <url> | default = ]

 # Timeout for requests to Weave Cloud configs service.
 # CLI flag: -<prefix>.configs.client-timeout
-[clienttimeout: <duration> | default = 5s]
+[client_timeout: <duration> | default = 5s]
```

## 0.7.0 / 2020-03-16

Cortex `0.7.0` is a major step forward the upcoming `1.0` release. In this release, we've got 164 contributions from 26 authors. Thanks to all contributors! ❤️

Please be aware that Cortex `0.7.0` introduces some **breaking changes**. You're encouraged to read all the `[CHANGE]` entries below before upgrading your Cortex cluster. In particular:

- Cleaned up some configuration options in preparation for the Cortex `1.0.0` release (see also the [annotated config file breaking changes](#annotated-config-file-breaking-changes) below):
  - Removed CLI flags support to configure the schema (see [how to migrate from flags to schema file](https://cortexmetrics.io/docs/configuration/schema-configuration/#migrating-from-flags-to-schema-file))
  - Renamed CLI flag `-config-yaml` to `-schema-config-file`
  - Removed CLI flag `-store.min-chunk-age` in favor of `-querier.query-store-after`. The corresponding YAML config option `ingestermaxquerylookback` has been renamed to [`query_ingesters_within`](https://cortexmetrics.io/docs/configuration/configuration-file/#querier-config)
  - Deprecated CLI flag `-frontend.cache-split-interval` in favor of `-querier.split-queries-by-interval`
  - Renamed the YAML config option `defaul_validity` to `default_validity`
  - Removed the YAML config option `config_store` (in the [`alertmanager YAML config`](https://cortexmetrics.io/docs/configuration/configuration-file/#alertmanager-config)) in favor of `store`
  - Removed the YAML config root block `configdb` in favor of [`configs`](https://cortexmetrics.io/docs/configuration/configuration-file/#configs-config). This change is also reflected in the following CLI flags renaming:
      * `-database.*` -> `-configs.database.*`
      * `-database.migrations` -> `-configs.database.migrations-dir`
  - Removed the fluentd-based billing infrastructure including the CLI flags:
      * `-distributor.enable-billing`
      * `-billing.max-buffered-events`
      * `-billing.retry-delay`
      * `-billing.ingester`
- Removed support for using denormalised tokens in the ring. Before upgrading, make sure your Cortex cluster is already running `v0.6.0` or an earlier version with `-ingester.normalise-tokens=true`

### Full changelog

* [CHANGE] Removed support for flags to configure schema. Further, the flag for specifying the config file (`-config-yaml`) has been deprecated. Please use `-schema-config-file`. See the [Schema Configuration documentation](https://cortexmetrics.io/docs/configuration/schema-configuration/) for more details on how to configure the schema using the YAML file. #2221
* [CHANGE] In the config file, the root level `config_store` config option has been moved to `alertmanager` > `store` > `configdb`. #2125
* [CHANGE] Removed unnecessary `frontend.cache-split-interval` in favor of `querier.split-queries-by-interval` both to reduce configuration complexity and guarantee alignment of these two configs. Starting from now, `-querier.cache-results` may only be enabled in conjunction with `-querier.split-queries-by-interval` (previously the cache interval default was `24h` so if you want to preserve the same behaviour you should set `-querier.split-queries-by-interval=24h`). #2040
* [CHANGE] Renamed Configs configuration options. #2187
  * configuration options
    * `-database.*` -> `-configs.database.*`
    * `-database.migrations` -> `-configs.database.migrations-dir`
  * config file
    * `configdb.uri:` -> `configs.database.uri:`
    * `configdb.migrationsdir:` -> `configs.database.migrations_dir:`
    * `configdb.passwordfile:` -> `configs.database.password_file:`
* [CHANGE] Moved `-store.min-chunk-age` to the Querier config as `-querier.query-store-after`, allowing the store to be skipped during query time if the metrics wouldn't be found. The YAML config option `ingestermaxquerylookback` has been renamed to `query_ingesters_within` to match its CLI flag. #1893
* [CHANGE] Renamed the cache configuration setting `defaul_validity` to `default_validity`. #2140
* [CHANGE] Remove fluentd-based billing infrastructure and flags such as `-distributor.enable-billing`. #1491
* [CHANGE] Removed remaining support for using denormalised tokens in the ring. If you're still running ingesters with denormalised tokens (Cortex 0.4 or earlier, with `-ingester.normalise-tokens=false`), such ingesters will now be completely invisible to distributors and need to be either switched to Cortex 0.6.0 or later, or be configured to use normalised tokens. #2034
* [CHANGE] The frontend http server will now send 502 in case of deadline exceeded and 499 if the user requested cancellation. #2156
* [CHANGE] We now enforce queries to be up to `-querier.max-query-into-future` into the future (defaults to 10m). #1929
  * `-store.min-chunk-age` has been removed
  * `-querier.query-store-after` has been added in it's place.
* [CHANGE] Removed unused `/validate_expr endpoint`. #2152
* [CHANGE] Updated Prometheus dependency to v2.16.0. This Prometheus version uses Active Query Tracker to limit concurrent queries. In order to keep `-querier.max-concurrent` working, Active Query Tracker is enabled by default, and is configured to store its data to `active-query-tracker` directory (relative to current directory when Cortex started). This can be changed by using `-querier.active-query-tracker-dir` option. Purpose of Active Query Tracker is to log queries that were running when Cortex crashes. This logging happens on next Cortex start. #2088
* [CHANGE] Default to BigChunk encoding; may result in slightly higher disk usage if many timeseries have a constant value, but should generally result in fewer, bigger chunks. #2207
* [CHANGE] WAL replays are now done while the rest of Cortex is starting, and more specifically, when HTTP server is running. This makes it possible to scrape metrics during WAL replays. Applies to both chunks and experimental blocks storage. #2222
* [CHANGE] Cortex now has `/ready` probe for all services, not just ingester and querier as before. In single-binary mode, /ready reports 204 only if all components are running properly. #2166
* [CHANGE] If you are vendoring Cortex and use its components in your project, be aware that many Cortex components no longer start automatically when they are created. You may want to review PR and attached document. #2166
* [CHANGE] Experimental TSDB: the querier in-memory index cache used by the experimental blocks storage shifted from per-tenant to per-querier. The `-experimental.tsdb.bucket-store.index-cache-size-bytes` now configures the per-querier index cache max size instead of a per-tenant cache and its default has been increased to 1GB. #2189
* [CHANGE] Experimental TSDB: TSDB head compaction interval and concurrency is now configurable (defaults to 1 min interval and 5 concurrent head compactions). New options: `-experimental.tsdb.head-compaction-interval` and `-experimental.tsdb.head-compaction-concurrency`. #2172
* [CHANGE] Experimental TSDB: switched the blocks storage index header to the binary format. This change is expected to have no visible impact, except lower startup times and memory usage in the queriers. It's possible to switch back to the old JSON format via the flag `-experimental.tsdb.bucket-store.binary-index-header-enabled=false`. #2223
* [CHANGE] Experimental Memberlist KV store can now be used in single-binary Cortex. Attempts to use it previously would fail with panic. This change also breaks existing binary protocol used to exchange gossip messages, so this version will not be able to understand gossiped Ring when used in combination with the previous version of Cortex. Easiest way to upgrade is to shutdown old Cortex installation, and restart it with new version. Incremental rollout works too, but with reduced functionality until all components run the same version. #2016
* [FEATURE] Added a read-only local alertmanager config store using files named corresponding to their tenant id. #2125
* [FEATURE] Added flag `-experimental.ruler.enable-api` to enable the ruler api which implements the Prometheus API `/api/v1/rules` and `/api/v1/alerts` endpoints under the configured `-http.prefix`. #1999
* [FEATURE] Added sharding support to compactor when using the experimental TSDB blocks storage. #2113
* [FEATURE] Added ability to override YAML config file settings using environment variables. #2147
  * `-config.expand-env`
* [FEATURE] Added flags to disable Alertmanager notifications methods. #2187
  * `-configs.notifications.disable-email`
  * `-configs.notifications.disable-webhook`
* [FEATURE] Add /config HTTP endpoint which exposes the current Cortex configuration as YAML. #2165
* [FEATURE] Allow Prometheus remote write directly to ingesters. #1491
* [FEATURE] Introduced new standalone service `query-tee` that can be used for testing purposes to send the same Prometheus query to multiple backends (ie. two Cortex clusters ingesting the same metrics) and compare the performances. #2203
* [FEATURE] Fan out parallelizable queries to backend queriers concurrently. #1878
  * `querier.parallelise-shardable-queries` (bool)
  * Requires a shard-compatible schema (v10+)
  * This causes the number of traces to increase accordingly.
  * The query-frontend now requires a schema config to determine how/when to shard queries, either from a file or from flags (i.e. by the `config-yaml` CLI flag). This is the same schema config the queriers consume. The schema is only required to use this option.
  * It's also advised to increase downstream concurrency controls as well:
    * `querier.max-outstanding-requests-per-tenant`
    * `querier.max-query-parallelism`
    * `querier.max-concurrent`
    * `server.grpc-max-concurrent-streams` (for both query-frontends and queriers)
* [FEATURE] Added user sub rings to distribute users to a subset of ingesters. #1947
  * `-experimental.distributor.user-subring-size`
* [FEATURE] Add flag `-experimental.tsdb.stripe-size` to expose TSDB stripe size option. #2185
* [FEATURE] Experimental Delete Series: Added support for Deleting Series with Prometheus style API. Needs to be enabled first by setting `-purger.enable` to `true`. Deletion only supported when using `boltdb` and `filesystem` as index and object store respectively. Support for other stores to follow in separate PRs #2103
* [ENHANCEMENT] Alertmanager: Expose Per-tenant alertmanager metrics #2124
* [ENHANCEMENT] Add `status` label to `cortex_alertmanager_configs` metric to gauge the number of valid and invalid configs. #2125
* [ENHANCEMENT] Cassandra Authentication: added the `custom_authenticators` config option that allows users to authenticate with cassandra clusters using password authenticators that are not approved by default in [gocql](https://github.com/gocql/gocql/blob/81b8263d9fe526782a588ef94d3fa5c6148e5d67/conn.go#L27) #2093
* [ENHANCEMENT] Cassandra Storage: added `max_retries`, `retry_min_backoff` and `retry_max_backoff` configuration options to enable retrying recoverable errors. #2054
* [ENHANCEMENT] Allow to configure HTTP and gRPC server listen address, maximum number of simultaneous connections and connection keepalive settings.
  * `-server.http-listen-address`
  * `-server.http-conn-limit`
  * `-server.grpc-listen-address`
  * `-server.grpc-conn-limit`
  * `-server.grpc.keepalive.max-connection-idle`
  * `-server.grpc.keepalive.max-connection-age`
  * `-server.grpc.keepalive.max-connection-age-grace`
  * `-server.grpc.keepalive.time`
  * `-server.grpc.keepalive.timeout`
* [ENHANCEMENT] PostgreSQL: Bump up `github.com/lib/pq` from `v1.0.0` to `v1.3.0` to support PostgreSQL SCRAM-SHA-256 authentication. #2097
* [ENHANCEMENT] Cassandra Storage: User no longer need `CREATE` privilege on `<all keyspaces>` if given keyspace exists. #2032
* [ENHANCEMENT] Cassandra Storage: added `password_file` configuration options to enable reading Cassandra password from file. #2096
* [ENHANCEMENT] Configs API: Allow GET/POST configs in YAML format. #2181
* [ENHANCEMENT] Background cache writes are batched to improve parallelism and observability. #2135
* [ENHANCEMENT] Add automatic repair for checkpoint and WAL. #2105
* [ENHANCEMENT] Support `lastEvaluation` and `evaluationTime` in `/api/v1/rules` endpoints and make order of groups stable. #2196
* [ENHANCEMENT] Skip expired requests in query-frontend scheduling. #2082
* [ENHANCEMENT] Add ability to configure gRPC keepalive settings. #2066
* [ENHANCEMENT] Experimental TSDB: Export TSDB Syncer metrics from Compactor component, they are prefixed with `cortex_compactor_`. #2023
* [ENHANCEMENT] Experimental TSDB: Added dedicated flag `-experimental.tsdb.bucket-store.tenant-sync-concurrency` to configure the maximum number of concurrent tenants for which blocks are synched. #2026
* [ENHANCEMENT] Experimental TSDB: Expose metrics for objstore operations (prefixed with `cortex_<component>_thanos_objstore_`, component being one of `ingester`, `querier` and `compactor`). #2027
* [ENHANCEMENT] Experimental TSDB: Added support for Azure Storage to be used for block storage, in addition to S3 and GCS. #2083
* [ENHANCEMENT] Experimental TSDB: Reduced memory allocations in the ingesters when using the experimental blocks storage. #2057
* [ENHANCEMENT] Experimental Memberlist KV: expose `-memberlist.gossip-to-dead-nodes-time` and `-memberlist.dead-node-reclaim-time` options to control how memberlist library handles dead nodes and name reuse. #2131
* [BUGFIX] Alertmanager: fixed panic upon applying a new config, caused by duplicate metrics registration in the `NewPipelineBuilder` function. #211
* [BUGFIX] Azure Blob ChunkStore: Fixed issue causing `invalid chunk checksum` errors. #2074
* [BUGFIX] The gauge `cortex_overrides_last_reload_successful` is now only exported by components that use a `RuntimeConfigManager`. Previously, for components that do not initialize a `RuntimeConfigManager` (such as the compactor) the gauge was initialized with 0 (indicating error state) and then never updated, resulting in a false-negative permanent error state. #2092
* [BUGFIX] Fixed WAL metric names, added the `cortex_` prefix.
* [BUGFIX] Restored histogram `cortex_configs_request_duration_seconds` #2138
* [BUGFIX] Fix wrong syntax for `url` in config-file-reference. #2148
* [BUGFIX] Fixed some 5xx status code returned by the query-frontend when they should actually be 4xx. #2122
* [BUGFIX] Fixed leaked goroutines in the querier. #2070
* [BUGFIX] Experimental TSDB: fixed `/all_user_stats` and `/api/prom/user_stats` endpoints when using the experimental TSDB blocks storage. #2042
* [BUGFIX] Experimental TSDB: fixed ruler to correctly work with the experimental TSDB blocks storage. #2101

### Changes to denormalised tokens in the ring

Cortex 0.4.0 is the last version that can *write* denormalised tokens. Cortex 0.5.0 and above always write normalised tokens.

Cortex 0.6.0 is the last version that can *read* denormalised tokens. Starting with Cortex 0.7.0 only normalised tokens are supported, and ingesters writing denormalised tokens to the ring (running Cortex 0.4.0 or earlier with `-ingester.normalise-tokens=false`) are ignored by distributors. Such ingesters should either switch to using normalised tokens, or be upgraded to Cortex 0.5.0 or later.

### Known issues

- The gRPC streaming for ingesters doesn't work when using the experimental TSDB blocks storage. Please do not enable `-querier.ingester-streaming` if you're using the TSDB blocks storage. If you want to enable it, you can build Cortex from `master` given the issue has been fixed after Cortex `0.7` branch has been cut and the fix wasn't included in the `0.7` because related to an experimental feature.

### Annotated config file breaking changes

In this section you can find a config file diff showing the breaking changes introduced in Cortex `0.7`. You can also find the [full configuration file reference doc](https://cortexmetrics.io/docs/configuration/configuration-file/) in the website.

 ```diff
### Root level config

 # "configdb" has been moved to "alertmanager > store > configdb".
-[configdb: <configdb_config>]

 # "config_store" has been renamed to "configs".
-[config_store: <configstore_config>]
+[configs: <configs_config>]


### `distributor_config`

 # The support to hook an external billing system has been removed.
-[enable_billing: <boolean> | default = false]
-billing:
-  [maxbufferedevents: <int> | default = 1024]
-  [retrydelay: <duration> | default = 500ms]
-  [ingesterhostport: <string> | default = "localhost:24225"]


### `querier_config`

 # "ingestermaxquerylookback" has been renamed to "query_ingesters_within".
-[ingestermaxquerylookback: <duration> | default = 0s]
+[query_ingesters_within: <duration> | default = 0s]


### `queryrange_config`

results_cache:
  cache:
     # "defaul_validity" has been renamed to "default_validity".
-    [defaul_validity: <duration> | default = 0s]
+    [default_validity: <duration> | default = 0s]

   # "cache_split_interval" has been deprecated in favor of "split_queries_by_interval".
-  [cache_split_interval: <duration> | default = 24h0m0s]


### `alertmanager_config`

# The "store" config block has been added. This includes "configdb" which previously
# was the "configdb" root level config block.
+store:
+  [type: <string> | default = "configdb"]
+  [configdb: <configstore_config>]
+  local:
+    [path: <string> | default = ""]


### `storage_config`

index_queries_cache_config:
   # "defaul_validity" has been renamed to "default_validity".
-  [defaul_validity: <duration> | default = 0s]
+  [default_validity: <duration> | default = 0s]


### `chunk_store_config`

chunk_cache_config:
   # "defaul_validity" has been renamed to "default_validity".
-  [defaul_validity: <duration> | default = 0s]
+  [default_validity: <duration> | default = 0s]

write_dedupe_cache_config:
   # "defaul_validity" has been renamed to "default_validity".
-  [defaul_validity: <duration> | default = 0s]
+  [default_validity: <duration> | default = 0s]

 # "min_chunk_age" has been removed in favor of "querier > query_store_after".
-[min_chunk_age: <duration> | default = 0s]


### `configs_config`

-# "uri" has been moved to "database > uri".
-[uri: <string> | default = "postgres://postgres@configs-db.weave.local/configs?sslmode=disable"]

-# "migrationsdir" has been moved to "database > migrations_dir".
-[migrationsdir: <string> | default = ""]

-# "passwordfile" has been moved to "database > password_file".
-[passwordfile: <string> | default = ""]

+database:
+  [uri: <string> | default = "postgres://postgres@configs-db.weave.local/configs?sslmode=disable"]
+  [migrations_dir: <string> | default = ""]
+  [password_file: <string> | default = ""]
```

## 0.6.1 / 2020-02-05

* [BUGFIX] Fixed parsing of the WAL configuration when specified in the YAML config file. #2071

## 0.6.0 / 2020-01-28

Note that the ruler flags need to be changed in this upgrade. You're moving from a single node ruler to something that might need to be sharded.
Further, if you're using the configs service, we've upgraded the migration library and this requires some manual intervention. See full instructions below to upgrade your PostgreSQL.

* [CHANGE] The frontend component now does not cache results if it finds a `Cache-Control` header and if one of its values is `no-store`. #1974
* [CHANGE] Flags changed with transition to upstream Prometheus rules manager:
  * `-ruler.client-timeout` is now `ruler.configs.client-timeout` in order to match `ruler.configs.url`.
  * `-ruler.group-timeout`has been removed.
  * `-ruler.num-workers` has been removed.
  * `-ruler.rule-path` has been added to specify where the prometheus rule manager will sync rule files.
  * `-ruler.storage.type` has beem added to specify the rule store backend type, currently only the configdb.
  * `-ruler.poll-interval` has been added to specify the interval in which to poll new rule groups.
  * `-ruler.evaluation-interval` default value has changed from `15s` to `1m` to match the default evaluation interval in Prometheus.
  * Ruler sharding requires a ring which can be configured via the ring flags prefixed by `ruler.ring.`. #1987
* [CHANGE] Use relative links from /ring page to make it work when used behind reverse proxy. #1896
* [CHANGE] Deprecated `-distributor.limiter-reload-period` flag. #1766
* [CHANGE] Ingesters now write only normalised tokens to the ring, although they can still read denormalised tokens used by other ingesters. `-ingester.normalise-tokens` is now deprecated, and ignored. If you want to switch back to using denormalised tokens, you need to downgrade to Cortex 0.4.0. Previous versions don't handle claiming tokens from normalised ingesters correctly. #1809
* [CHANGE] Overrides mechanism has been renamed to "runtime config", and is now separate from limits. Runtime config is simply a file that is reloaded by Cortex every couple of seconds. Limits and now also multi KV use this mechanism.<br />New arguments were introduced: `-runtime-config.file` (defaults to empty) and `-runtime-config.reload-period` (defaults to 10 seconds), which replace previously used `-limits.per-user-override-config` and `-limits.per-user-override-period` options. Old options are still used if `-runtime-config.file` is not specified. This change is also reflected in YAML configuration, where old `limits.per_tenant_override_config` and `limits.per_tenant_override_period` fields are replaced with `runtime_config.file` and `runtime_config.period` respectively. #1749
* [CHANGE] Cortex now rejects data with duplicate labels. Previously, such data was accepted, with duplicate labels removed with only one value left. #1964
* [CHANGE] Changed the default value for `-distributor.ha-tracker.prefix` from `collectors/` to `ha-tracker/` in order to not clash with other keys (ie. ring) stored in the same key-value store. #1940
* [FEATURE] Experimental: Write-Ahead-Log added in ingesters for more data reliability against ingester crashes. #1103
  * `--ingester.wal-enabled`: Setting this to `true` enables writing to WAL during ingestion.
  * `--ingester.wal-dir`: Directory where the WAL data should be stored and/or recovered from.
  * `--ingester.checkpoint-enabled`: Set this to `true` to enable checkpointing of in-memory chunks to disk.
  * `--ingester.checkpoint-duration`: This is the interval at which checkpoints should be created.
  * `--ingester.recover-from-wal`: Set this to `true` to recover data from an existing WAL.
  * For more information, please checkout the ["Ingesters with WAL" guide](https://cortexmetrics.io/docs/guides/ingesters-with-wal/).
* [FEATURE] The distributor can now drop labels from samples (similar to the removal of the replica label for HA ingestion) per user via the `distributor.drop-label` flag. #1726
* [FEATURE] Added flag `debug.mutex-profile-fraction` to enable mutex profiling #1969
* [FEATURE] Added `global` ingestion rate limiter strategy. Deprecated `-distributor.limiter-reload-period` flag. #1766
* [FEATURE] Added support for Microsoft Azure blob storage to be used for storing chunk data. #1913
* [FEATURE] Added readiness probe endpoint`/ready` to queriers. #1934
* [FEATURE] Added "multi" KV store that can interact with two other KV stores, primary one for all reads and writes, and secondary one, which only receives writes. Primary/secondary store can be modified in runtime via runtime-config mechanism (previously "overrides"). #1749
* [FEATURE] Added support to store ring tokens to a file and read it back on startup, instead of generating/fetching the tokens to/from the ring. This feature can be enabled with the flag `-ingester.tokens-file-path`. #1750
* [FEATURE] Experimental TSDB: Added `/series` API endpoint support with TSDB blocks storage. #1830
* [FEATURE] Experimental TSDB: Added TSDB blocks `compactor` component, which iterates over users blocks stored in the bucket and compact them according to the configured block ranges. #1942
* [ENHANCEMENT] metric `cortex_ingester_flush_reasons` gets a new `reason` value: `Spread`, when `-ingester.spread-flushes` option is enabled. #1978
* [ENHANCEMENT] Added `password` and `enable_tls` options to redis cache configuration. Enables usage of Microsoft Azure Cache for Redis service. #1923
* [ENHANCEMENT] Upgraded Kubernetes API version for deployments from `extensions/v1beta1` to `apps/v1`. #1941
* [ENHANCEMENT] Experimental TSDB: Open existing TSDB on startup to prevent ingester from becoming ready before it can accept writes. The max concurrency is set via `--experimental.tsdb.max-tsdb-opening-concurrency-on-startup`. #1917
* [ENHANCEMENT] Experimental TSDB: Querier now exports aggregate metrics from Thanos bucket store and in memory index cache (many metrics to list, but all have `cortex_querier_bucket_store_` or `cortex_querier_blocks_index_cache_` prefix). #1996
* [ENHANCEMENT] Experimental TSDB: Improved multi-tenant bucket store. #1991
  * Allowed to configure the blocks sync interval via `-experimental.tsdb.bucket-store.sync-interval` (0 disables the sync)
  * Limited the number of tenants concurrently synched by `-experimental.tsdb.bucket-store.block-sync-concurrency`
  * Renamed `cortex_querier_sync_seconds` metric to `cortex_querier_blocks_sync_seconds`
  * Track `cortex_querier_blocks_sync_seconds` metric for the initial sync too
* [BUGFIX] Fixed unnecessary CAS operations done by the HA tracker when the jitter is enabled. #1861
* [BUGFIX] Fixed ingesters getting stuck in a LEAVING state after coming up from an ungraceful exit. #1921
* [BUGFIX] Reduce memory usage when ingester Push() errors. #1922
* [BUGFIX] Table Manager: Fixed calculation of expected tables and creation of tables from next active schema considering grace period. #1976
* [BUGFIX] Experimental TSDB: Fixed ingesters consistency during hand-over when using experimental TSDB blocks storage. #1854 #1818
* [BUGFIX] Experimental TSDB: Fixed metrics when using experimental TSDB blocks storage. #1981 #1982 #1990 #1983
* [BUGFIX] Experimental memberlist: Use the advertised address when sending packets to other peers of the Gossip memberlist. #1857
* [BUGFIX] Experimental TSDB: Fixed incorrect query results introduced in #2604 caused by a buffer incorrectly reused while iterating samples. #2697

### Upgrading PostgreSQL (if you're using configs service)

Reference: <https://github.com/golang-migrate/migrate/tree/master/database/postgres#upgrading-from-v1>

1. Install the migrate package cli tool: <https://github.com/golang-migrate/migrate/tree/master/cmd/migrate#installation>
2. Drop the `schema_migrations` table: `DROP TABLE schema_migrations;`.
2. Run the migrate command:

```bash
migrate  -path <absolute_path_to_cortex>/cmd/cortex/migrations -database postgres://localhost:5432/database force 2
```

### Known issues

- The `cortex_prometheus_rule_group_last_evaluation_timestamp_seconds` metric, tracked by the ruler, is not unregistered for rule groups not being used anymore. This issue will be fixed in the next Cortex release (see [2033](https://github.com/cortexproject/cortex/issues/2033)).

- Write-Ahead-Log (WAL) does not have automatic repair of corrupt checkpoint or WAL segments, which is possible if ingester crashes abruptly or the underlying disk corrupts. Currently the only way to resolve this is to manually delete the affected checkpoint and/or WAL segments. Automatic repair will be added in the future releases.

## 0.4.0 / 2019-12-02

* [CHANGE] The frontend component has been refactored to be easier to re-use. When upgrading the frontend, cache entries will be discarded and re-created with the new protobuf schema. #1734
* [CHANGE] Removed direct DB/API access from the ruler. `-ruler.configs.url` has been now deprecated. #1579
* [CHANGE] Removed `Delta` encoding. Any old chunks with `Delta` encoding cannot be read anymore. If `ingester.chunk-encoding` is set to `Delta` the ingester will fail to start. #1706
* [CHANGE] Setting `-ingester.max-transfer-retries` to 0 now disables hand-over when ingester is shutting down. Previously, zero meant infinite number of attempts. #1771
* [CHANGE] `dynamo` has been removed as a valid storage name to make it consistent for all components. `aws` and `aws-dynamo` remain as valid storage names.
* [CHANGE/FEATURE] The frontend split and cache intervals can now be configured using the respective flag `--querier.split-queries-by-interval` and `--frontend.cache-split-interval`.
  * If `--querier.split-queries-by-interval` is not provided request splitting is disabled by default.
  * __`--querier.split-queries-by-day` is still accepted for backward compatibility but has been deprecated. You should now use `--querier.split-queries-by-interval`. We recommend a to use a multiple of 24 hours.__
* [FEATURE] Global limit on the max series per user and metric #1760
  * `-ingester.max-global-series-per-user`
  * `-ingester.max-global-series-per-metric`
  * Requires `-distributor.replication-factor` and `-distributor.shard-by-all-labels` set for the ingesters too
* [FEATURE] Flush chunks with stale markers early with `ingester.max-stale-chunk-idle`. #1759
* [FEATURE] EXPERIMENTAL: Added new KV Store backend based on memberlist library. Components can gossip about tokens and ingester states, instead of using Consul or Etcd. #1721
* [FEATURE] EXPERIMENTAL: Use TSDB in the ingesters & flush blocks to S3/GCS ala Thanos. This will let us use an Object Store more efficiently and reduce costs. #1695
* [FEATURE] Allow Query Frontend to log slow queries with `frontend.log-queries-longer-than`. #1744
* [FEATURE] Add HTTP handler to trigger ingester flush & shutdown - used when running as a stateful set with the WAL enabled.  #1746
* [FEATURE] EXPERIMENTAL: Added GCS support to TSDB blocks storage. #1772
* [ENHANCEMENT] Reduce memory allocations in the write path. #1706
* [ENHANCEMENT] Consul client now follows recommended practices for blocking queries wrt returned Index value. #1708
* [ENHANCEMENT] Consul client can optionally rate-limit itself during Watch (used e.g. by ring watchers) and WatchPrefix (used by HA feature) operations. Rate limiting is disabled by default. New flags added: `--consul.watch-rate-limit`, and `--consul.watch-burst-size`. #1708
* [ENHANCEMENT] Added jitter to HA deduping heartbeats, configure using `distributor.ha-tracker.update-timeout-jitter-max` #1534
* [ENHANCEMENT] Add ability to flush chunks with stale markers early. #1759
* [BUGFIX] Stop reporting successful actions as 500 errors in KV store metrics. #1798
* [BUGFIX] Fix bug where duplicate labels can be returned through metadata APIs. #1790
* [BUGFIX] Fix reading of old, v3 chunk data. #1779
* [BUGFIX] Now support IAM roles in service accounts in AWS EKS. #1803
* [BUGFIX] Fixed duplicated series returned when querying both ingesters and store with the experimental TSDB blocks storage. #1778

In this release we updated the following dependencies:

- gRPC v1.25.0  (resulted in a drop of 30% CPU usage when compression is on)
- jaeger-client v2.20.0
- aws-sdk-go to v1.25.22

## 0.3.0 / 2019-10-11

This release adds support for Redis as an alternative to Memcached, and also includes many optimisations which reduce CPU and memory usage.

* [CHANGE] Gauge metrics were renamed to drop the `_total` suffix. #1685
  * In Alertmanager, `alertmanager_configs_total` is now `alertmanager_configs`
  * In Ruler, `scheduler_configs_total` is now `scheduler_configs`
  * `scheduler_groups_total` is now `scheduler_groups`.
* [CHANGE] `--alertmanager.configs.auto-slack-root` flag was dropped as auto Slack root is not supported anymore. #1597
* [CHANGE] In table-manager, default DynamoDB capacity was reduced from 3,000 units to 1,000 units. We recommend you do not run with the defaults: find out what figures are needed for your environment and set that via `-dynamodb.periodic-table.write-throughput` and `-dynamodb.chunk-table.write-throughput`.
* [FEATURE] Add Redis support for caching #1612
* [FEATURE] Allow spreading chunk writes across multiple S3 buckets #1625
* [FEATURE] Added `/shutdown` endpoint for ingester to shutdown all operations of the ingester. #1746
* [ENHANCEMENT] Upgraded Prometheus to 2.12.0 and Alertmanager to 0.19.0. #1597
* [ENHANCEMENT] Cortex is now built with Go 1.13 #1675, #1676, #1679
* [ENHANCEMENT] Many optimisations, mostly impacting ingester and querier: #1574, #1624, #1638, #1644, #1649, #1654, #1702

Full list of changes: <https://github.com/cortexproject/cortex/compare/v0.2.0...v0.3.0>

## 0.2.0 / 2019-09-05

This release has several exciting features, the most notable of them being setting `-ingester.spread-flushes` to potentially reduce your storage space by upto 50%.

* [CHANGE] Flags changed due to changes upstream in Prometheus Alertmanager #929:
  * `alertmanager.mesh.listen-address` is now `cluster.listen-address`
  * `alertmanager.mesh.peer.host` and `alertmanager.mesh.peer.service` can be replaced by `cluster.peer`
  * `alertmanager.mesh.hardware-address`, `alertmanager.mesh.nickname`, `alertmanager.mesh.password`, and `alertmanager.mesh.peer.refresh-interval` all disappear.
* [CHANGE] --claim-on-rollout flag deprecated; feature is now always on #1566
* [CHANGE] Retention period must now be a multiple of periodic table duration #1564
* [CHANGE] The value for the name label for the chunks memcache in all `cortex_cache_` metrics is now `chunksmemcache` (before it was `memcache`) #1569
* [FEATURE] Makes the ingester flush each timeseries at a specific point in the max-chunk-age cycle with `-ingester.spread-flushes`. This means multiple replicas of a chunk are very likely to contain the same contents which cuts chunk storage space by up to 66%. #1578
* [FEATURE] Make minimum number of chunk samples configurable per user #1620
* [FEATURE] Honor HTTPS for custom S3 URLs #1603
* [FEATURE] You can now point the query-frontend at a normal Prometheus for parallelisation and caching #1441
* [FEATURE] You can now specify `http_config` on alert receivers #929
* [FEATURE] Add option to use jump hashing to load balance requests to memcached #1554
* [FEATURE] Add status page for HA tracker to distributors #1546
* [FEATURE] The distributor ring page is now easier to read with alternate rows grayed out #1621

## 0.1.0 / 2019-08-07

* [CHANGE] HA Tracker flags were renamed to provide more clarity #1465
  * `distributor.accept-ha-labels` is now `distributor.ha-tracker.enable`
  * `distributor.accept-ha-samples` is now `distributor.ha-tracker.enable-for-all-users`
  * `ha-tracker.replica` is now `distributor.ha-tracker.replica`
  * `ha-tracker.cluster` is now `distributor.ha-tracker.cluster`
* [FEATURE] You can specify "heap ballast" to reduce Go GC Churn #1489
* [BUGFIX] HA Tracker no longer always makes a request to Consul/Etcd when a request is not from the active replica #1516
* [BUGFIX] Queries are now correctly cancelled by the query-frontend #1508<|MERGE_RESOLUTION|>--- conflicted
+++ resolved
@@ -37,11 +37,7 @@
 * [CHANGE] Compactor no longer waits for initial blocks cleanup to finish before starting compactions. #282
 * [CHANGE] Flag `-querier.parallelise-shardable-queries` has been renamed to `-query-frontend.parallelize-shardable-queries` #284
 * [FEATURE] Query Frontend: Add `cortex_query_fetched_chunks_total` per-user counter to expose the number of chunks fetched as part of queries. This metric can be enabled with the `-frontend.query-stats-enabled` flag (or its respective YAML config option `query_stats_enabled`). #31
-<<<<<<< HEAD
 * [FEATURE] Query Frontend: Add experimental querysharding for the blocks storage. You can now enabled querysharding for blocks storage (`-store.engine=blocks`) by setting `-query-frontend.parallelize-shardable-queries` to `true`. The following additional config and exported metrics have been added. #79 #80 #100 #124 #140 #148 #150 #151 #153 #154 #155 #156 #157 #158 #159 #160 #163 #169 #172 #196 #205 #225 #226 #227 #228 #230 #235 #240 #239 #246 #244 #319 #330 #371
-=======
-* [FEATURE] Query Frontend: Add experimental querysharding for the blocks storage. You can now enabled querysharding for blocks storage (`-store.engine=blocks`) by setting `-query-frontend.parallelize-shardable-queries` to `true`. The following additional config and exported metrics have been added. #79 #80 #100 #124 #140 #148 #150 #151 #153 #154 #155 #156 #157 #158 #159 #160 #163 #169 #172 #196 #205 #225 #226 #227 #228 #230 #235 #240 #239 #246 #244 #319 #330 #385
->>>>>>> aa73b5b5
   * New config options:
     * `-frontend.query-sharding-total-shards`: The amount of shards to use when doing parallelisation via query sharding.
     * `-frontend.query-sharding-max-sharded-queries`: The max number of sharded queries that can be run for a given received query. 0 to disable limit.
